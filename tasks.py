"""
This project uses Invoke (pyinvoke.org) for task management.
Install it via:

```
pip install invoke
```

And then run:

```
inv --list
```

If you do not wish to use invoke you can simply delete this file.
"""


import platform
import re
import shutil
from pathlib import Path
from typing import List, Optional

from invoke import Context, Result, task

# Extract supported python versions from the pyproject.toml classifiers key
SUPPORTED_PYTHON_VERSIONS = [
    line.split("::")[-1].strip().replace('"', "").replace(",", "")
    for line in Path("pyproject.toml").read_text().splitlines()
    if "Programming Language :: Python ::" in line
]

NOT_WINDOWS = platform.system() != "Windows"


def on_ovartaci() -> bool:
    import platform

    if platform.node() == "RMAPPS1279":
<<<<<<< HEAD
        print(f"\n{msg_type.GOOD}: On Ovartaci")
        return True

    print(f"\n{msg_type.GOOD}: Not on Ovartaci")
=======
        print(f"\n{msg_type.GOOD} On Ovartaci")
        return True

    print(f"\n{msg_type.GOOD} Not on Ovartaci")
>>>>>>> c2d76d6a
    return False


def echo_header(msg: str):
    print(f"\n--- {msg} ---")


class MsgType:
    # Emojis have to be encoded as bytes to not break the terminal on Windows
    @property
    def DOING(self) -> str:
        return b"\xf0\x9f\xa4\x96".decode() if NOT_WINDOWS else "DOING:"

    @property
    def GOOD(self) -> str:
        return b"\xe2\x9c\x85".decode() if NOT_WINDOWS else "DONE:"

    @property
    def FAIL(self) -> str:
        return b"\xf0\x9f\x9a\xa8".decode() if NOT_WINDOWS else "FAILED:"

    @property
    def WARN(self) -> str:
        return b"\xf0\x9f\x9a\xa7".decode() if NOT_WINDOWS else "WARNING:"

    @property
    def SYNC(self) -> str:
        return b"\xf0\x9f\x9a\x82".decode() if NOT_WINDOWS else "SYNCING:"

    @property
    def PY(self) -> str:
        return b"\xf0\x9f\x90\x8d".decode() if NOT_WINDOWS else ""

    @property
    def CLEAN(self) -> str:
        return b"\xf0\x9f\xa7\xb9".decode() if NOT_WINDOWS else "CLEANING:"

    @property
    def TEST(self) -> str:
        return b"\xf0\x9f\xa7\xaa".decode() if NOT_WINDOWS else "TESTING:"

    @property
    def COMMUNICATE(self) -> str:
        return b"\xf0\x9f\x93\xa3".decode() if NOT_WINDOWS else "COMMUNICATING:"

    @property
    def EXAMINE(self) -> str:
        return b"\xf0\x9f\x94\x8d".decode() if NOT_WINDOWS else "VIEWING:"


msg_type = MsgType()


def git_init(c: Context, branch: str = "main"):
    """Initialize a git repository if it does not exist yet."""
    # If no .git directory exits
    if not Path(".git").exists():
        echo_header(f"{msg_type.DOING} Initializing Git repository")
        c.run(f"git init -b {branch}")
        c.run("git add .")
        c.run("git commit -m 'Init'")
        print(f"{msg_type.GOOD} Git repository initialized")
    else:
        print(f"{msg_type.GOOD} Git repository already initialized")


def setup_venv(
    c: Context,
    python_path: str,
    venv_name: Optional[str] = None,
) -> str:
    """Create a virtual environment if it does not exist yet.

    Args:
        c: The invoke context.
        python_path: The python executable to use.
        venv_name: The name of the virtual environment. Defaults to ".venv".
    """
    if venv_name is None:
        venv_name = ".venv"

    if not Path(venv_name).exists():
        echo_header(
            f"{msg_type.DOING} Creating virtual environment using {msg_type.PY}:{python_path}",
        )
        c.run(f"{python_path} -m venv {venv_name}")
        print(f"{msg_type.GOOD} Virtual environment created")
    else:
        print(f"{msg_type.GOOD} Virtual environment already exists")
    return venv_name


def _add_commit(c: Context, msg: Optional[str] = None):
    print(f"{msg_type.DOING} Adding and committing changes")
    c.run("git add .")

    if msg is None:
        msg = input("Commit message [--a to amend previous commit]: ")

    if "--a" in msg:
        c.run("git commit --amend --reuse-message=HEAD", pty=NOT_WINDOWS, hide=True)
        print(f"{msg_type.GOOD} Commit amended")
    else:
        c.run(f'git commit -m "{msg}"', pty=NOT_WINDOWS, hide=True)
        print(f"{msg_type.GOOD} Changes added and committed")


def is_uncommitted_changes(c: Context) -> bool:
    git_status_result: Result = c.run(
        "git status --porcelain",
        pty=NOT_WINDOWS,
        hide=True,
    )

    uncommitted_changes = git_status_result.stdout != ""
    return uncommitted_changes


def add_and_commit(c: Context, msg: Optional[str] = None):
    """Add and commit all changes."""
    if is_uncommitted_changes(c):
        uncommitted_changes_descr = c.run(
            "git status --porcelain",
            pty=NOT_WINDOWS,
            hide=True,
        ).stdout

        echo_header(
            f"{msg_type.WARN} Uncommitted changes detected",
        )

        for line in uncommitted_changes_descr.splitlines():
            print(f"    {line.strip()}")
        print("\n")
        _add_commit(c, msg=msg)


def branch_exists_on_remote(c: Context) -> bool:
    branch_name = Path(".git/HEAD").read_text().split("/")[-1].strip()

    branch_exists_result: Result = c.run(
        f"git ls-remote --heads origin {branch_name}",
        hide=True,
    )

    return branch_name in branch_exists_result.stdout


def update_branch(c: Context):
    echo_header(f"{msg_type.SYNC} Syncing branch with remote")

    if not branch_exists_on_remote(c):
        c.run("git push --set-upstream origin HEAD")
    else:
        print("Pulling")
        c.run("git pull")
        print("Pushing")
        c.run("git push")


def create_pr(c: Context):
    c.run(
        "gh pr create --web",
        pty=NOT_WINDOWS,
    )


def update_pr(c: Context):
    if not on_ovartaci():
        echo_header(f"{msg_type.COMMUNICATE} Syncing PR")
        # Get current branch name
        branch_name = Path(".git/HEAD").read_text().split("/")[-1].strip()
        pr_result: Result = c.run(
            "gh pr list --state OPEN",
            pty=False,
            hide=True,
        )

        if branch_name not in pr_result.stdout:
            create_pr(c)
        else:
            open_web = input("Open in browser? [y/n] ")
            if "y" in open_web.lower():
                c.run("gh pr view --web", pty=NOT_WINDOWS)


def exit_if_error_in_stdout(result: Result):
    # Find N remaining using regex

    if "error" in result.stdout:
        errors_remaining = re.findall(r"\d+(?=( remaining))", result.stdout)[
            0
        ]  # testing
        if errors_remaining != "0":
            exit(0)


def pre_commit(c: Context, auto_fix: bool):
    """Run pre-commit checks."""

    # Essential to have a clean working directory before pre-commit to avoid committing
    # heterogenous files under a "style: linting" commit
    if auto_fix and is_uncommitted_changes(c):
        print(
            f"{msg_type.WARN} Your git working directory is not clean. Stash or commit before running pre-commit.",
        )
        exit(1)

    echo_header(f"{msg_type.CLEAN} Running pre-commit checks")
    pre_commit_cmd = "pre-commit run --all-files"
    result = c.run(pre_commit_cmd, pty=NOT_WINDOWS, warn=True)

    if ("fixed" in result.stdout or "reformatted" in result.stdout) and auto_fix:
        for _ in range(2):
            # Run 3 times to ensure ruff/black interaction is resolved
            # E.g. ruff adding a trailing comma can make black reformat
            # the file again
            print(f"{msg_type.DOING} Fixed errors, re-running pre-commit checks\n\n")
            result = c.run(pre_commit_cmd, pty=NOT_WINDOWS, warn=True)

            if not ("fixed" in result.stdout or "reformatted" in result.stdout):
                break

        exit_if_error_in_stdout(result)
        _add_commit(c, msg="style: auto-fixes from pre-commit")
    else:
        if result.return_code != 0:
            print(f"{msg_type.FAIL} Pre-commit checks failed")
            exit(1)


@task
def static_type_checks(c: Context):
    if not on_ovartaci():
        echo_header(f"{msg_type.CLEAN} Running static type checks")
        c.run("tox -e type", pty=NOT_WINDOWS)
    else:
        print(
            f"{msg_type.FAIL}: Cannot install pyright on Ovartaci, skipping static type checks",
        )


@task
def install(
    c: Context,
    pip_args: str = "",
    msg: bool = True,
    venv_path: Optional[str] = None,
):
    """Install the project in editable mode using pip install"""
    if msg:
        echo_header(f"{msg_type.DOING} Installing project")

    extras = ".[dev,tests,docs]" if NOT_WINDOWS else ".[dev,tests,docs]"
    install_cmd = f"pip install -e {extras} {pip_args}"

    if venv_path is not None and NOT_WINDOWS:
        with c.prefix(f"source {venv_path}/bin/activate"):
            c.run(install_cmd)
            return

    c.run(install_cmd)


def get_python_path(preferred_version: str) -> Optional[str]:
    """Get path to python executable."""
    preferred_version_path = shutil.which(f"python{preferred_version}")

    if preferred_version_path is not None:
        return preferred_version_path

    print(
        f"{msg_type.WARN}: python{preferred_version} not found, continuing with default python version",
    )
    return shutil.which("python")


@task
def setup(c: Context, python_path: Optional[str] = None):
    """Confirm that a git repo exists and setup a virtual environment.

    Args:
        c: Invoke context
        python_path: Path to the python executable to use for the virtual environment. Uses the return value of `which python` if not provided.
    """
    git_init(c)

    if python_path is None:
        # get path to python executable
        python_path = get_python_path(preferred_version="3.9")
        if not python_path:
            print(f"{msg_type.FAIL} Python executable not found")
            exit(1)
    venv_name = setup_venv(c, python_path=python_path)

    install(c, pip_args="--upgrade", msg=False, venv_path=venv_name)

    if venv_name is not None:
        print(
            f"{msg_type.DOING} Activate your virtual environment by running: \n\n\t\t source {venv_name}/bin/activate \n",
        )


@task
def update(c: Context):
    """Update dependencies."""
    echo_header(f"{msg_type.DOING} Updating project")
    install(c, pip_args="--upgrade", msg=False)


@task(iterable="pytest_args")
def test(
    c: Context,
    pytest_args: List[str] = [],  # noqa
):
    """Run tests"""
    # Invoke requires lists as type hints, but does not support lists as default arguments.
    # Hence this super weird type hint and default argument for the python_versions arg.
    echo_header(f"{msg_type.TEST} Running tests")

    if not pytest_args:
        pytest_args = [
            "src/psycop",
            "-n 4",
            "-rfE",
            "--failed-first",
            "-p no:cov",
            "--disable-warnings",
            "-q",
            "--durations=5",
        ]

    pytest_arg_str = " ".join(pytest_args)

    tox_command = f"tox -e test -- {pytest_arg_str}"
    test_result: Result = c.run(
        tox_command,
        warn=True,
        pty=NOT_WINDOWS,
    )

    # If "failed" in the pytest results
    failed_tests = [line for line in test_result.stdout if line.startswith("FAILED")]

    if len(failed_tests) > 0:
        print("\n\n\n")
        echo_header("Failed tests")
        print("\n\n\n")
        echo_header("Failed tests")

        for line in failed_tests:
            # Remove from start of line until /test_
            line_sans_prefix = line[line.find("test_") :]

            # Keep only that after ::
            line_sans_suffix = line_sans_prefix[line_sans_prefix.find("::") + 2 :]
            print(f"FAILED {msg_type.FAIL} #{line_sans_suffix}     ")

    if test_result.return_code != 0:
        exit(test_result.return_code)


@task
def create_pr_from_staged_changes(c: Context):
    start_branch_name = c.run(
        "git rev-parse --abbrev-ref HEAD",
        hide=True,
    ).stdout.strip()

    pr_title = input("Enter PR title: ")
    branch_title = re.sub(r"[\-\s\:\,]", "_", pr_title).lower()
    c.run("git checkout main")
    c.run(f"git checkout -b {branch_title}")
    c.run(f"git commit -m '{pr_title}'")
    update_branch(c)
    update_pr(c)

    checkout_previous_branch = input("Checkout previous branch? [y/n]: ")
    if checkout_previous_branch.lower() == "y":
        c.run(f"git checkout {start_branch_name}")


@task
def test_for_venv(c: Context):
    """Test if the user is in a virtual environment."""
    if NOT_WINDOWS:
        python_path = c.run("which python", pty=NOT_WINDOWS, hide=True).stdout

        if python_path is None or "venv" not in python_path:
            print(f"\n{msg_type.FAIL} Not in a virtual environment.\n")
            print("Activate your virtual environment and try again. \n")
            exit(1)
    else:
        print("Running on Windows, not checking for virtual environment.")


@task
def test_for_rej(c: Context):
    # Get all paths in current directory or subdirectories that end in .rej
    c = c
    search_dirs = [
        d
        for d in Path(".").iterdir()
        if d.is_dir()
        and not (
            "venv" in d.name
            or ".git" in d.name
            or "build" in d.name
            or ".tox" in d.name
            or "cache" in d.name
            or "vscode" in d.name
            or "wandb" in d.name
        )
    ]
    print(
        f"Looking for .rej files in the current dir and {[d.name for d in search_dirs]}",
    )

    # Get top_level rej files
    rej_files = list(Path(".").glob("*.rej"))

    for d in search_dirs:
        rej_files_in_dir = list(d.rglob("*.rej"))
        rej_files += rej_files_in_dir

    if len(rej_files) > 0:
        print(f"\n{msg_type.FAIL} Found .rej files leftover from cruft update.\n")
        for file in rej_files:
            print(f"    /{file}")
        print("\nResolve the conflicts and try again. \n")
        exit(1)
    else:
        print(f"{msg_type.GOOD} No .rej files found.")


@task
def lint(c: Context, auto_fix: bool = False):
    """Lint the project."""
    test_for_venv(c)
    test_for_rej(c)
    pre_commit(c=c, auto_fix=auto_fix)
    static_type_checks(c)


@task
def pr(c: Context, auto_fix: bool = True):
    """Run all checks and update the PR."""
    add_and_commit(c)
    lint(c, auto_fix=auto_fix)
    test(c)
    update_branch(c)
    update_pr(c)


@task
def docs(c: Context, view: bool = False, view_only: bool = False):
    """
    Build and view docs. If neither build or view are specified, both are run.
    """
    if not view_only:
        echo_header(f"{msg_type.DOING}: Building docs")
        c.run("tox -e docs")

    if view or view_only:
        echo_header(f"{msg_type.EXAMINE}: Opening docs in browser")
        # check the OS and open the docs in the browser
        if platform.system() == "Windows":
            c.run("start docs/_build/html/index.html")
        else:
            c.run("open docs/_build/html/index.html")<|MERGE_RESOLUTION|>--- conflicted
+++ resolved
@@ -38,17 +38,10 @@
     import platform
 
     if platform.node() == "RMAPPS1279":
-<<<<<<< HEAD
-        print(f"\n{msg_type.GOOD}: On Ovartaci")
-        return True
-
-    print(f"\n{msg_type.GOOD}: Not on Ovartaci")
-=======
         print(f"\n{msg_type.GOOD} On Ovartaci")
         return True
 
     print(f"\n{msg_type.GOOD} Not on Ovartaci")
->>>>>>> c2d76d6a
     return False
 
 
