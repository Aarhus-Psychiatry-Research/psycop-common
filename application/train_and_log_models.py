--- conflicted
+++ resolved
@@ -80,15 +80,9 @@
         "python",
         "src/psycopt2d/train_model.py",
         f"model={cfg.model.model_name}",
-<<<<<<< HEAD
-        f"data.min_lookbehind_days={cell.lookbehind}",
-        f"data.min_lookahead_days={cell.lookahead}",
-        f"project.wandb.group='{wandb_group}'",
-=======
         f"data.min_lookbehind_days={max(cfg.data.lookbehind_combination)}",
         f"data.min_lookahead_days={cell.ahead_days}",
         f"project.wandb.group='{wandb_group_override}'",
->>>>>>> 12f81682
         f"hydra.sweeper.n_trials={cfg.train.n_trials_per_lookdirection_combination}",
         f"project.wandb.mode={cfg.project.wandb.mode}",
         "--config-name",
@@ -143,18 +137,18 @@
     random_word = RandomWords()
 
     # Create all combinations of lookbehind and lookahead days
+    lookbehind_combinations = [
+        LookDirectionCombination(lookbehind=lookbehind, lookahead=lookahead)
+        for lookbehind in possible_look_distances.behind
+        for lookahead in possible_look_distances.ahead
+    ]
 
     random.shuffle(lookbehind_combinations)
 
     active_trainers: list[subprocess.Popen] = []
 
     wandb_prefix = f"{random_word.get_random_word()}-{random_word.get_random_word()}"
-<<<<<<< HEAD
     watcher = start_watcher(cfg=cfg)
-    while lookbehind_combinations:
-        combination = lookbehind_combinations.pop()
-=======
-
     while lookbehind_combinations or active_trainers:
         # Wait until there is a free slot in the trainers group
         if len(active_trainers) >= cfg.train.n_active_trainers:
@@ -163,7 +157,6 @@
             active_trainers = [t for t in active_trainers if t.poll() is None]
             time.sleep(1)
             continue
->>>>>>> 12f81682
 
         # Start a new trainer
 
@@ -173,20 +166,9 @@
         cfg_for_checking_any_rows = cfg.copy()
         cfg_for_checking_any_rows.data.min_lookbehind_days = combination.lookbehind
         cfg_for_checking_any_rows.data.min_lookahead_days = combination.lookahead
-        # TODO: Can be refactored by
-        # 1) Inferring the dataset length from max/min of prediction time
-        # 2) Checking if combination.lookbehind + combination.lookahead < dataset length
 
         train = load_train_from_cfg(cfg=cfg)
 
-<<<<<<< HEAD
-    msg.good(
-        f"Training finished. Stopping the watcher in {cfg.project.watcher.keep_alive_after_training_minutes} minutes...",
-    )
-
-    time.sleep(60 * cfg.project.watcher.keep_alive_after_training_minutes)
-    watcher.kill()
-=======
         if train.shape[0] == 0:
             msg.warn(f"No rows for {combination}, continuing")
             continue
@@ -204,7 +186,13 @@
                 wandb_group_override=wandb_group,
             ),
         )
->>>>>>> 12f81682
+
+    msg.good(
+        f"Training finished. Stopping the watcher in {cfg.project.watcher.keep_alive_after_training_minutes} minutes...",
+    )
+
+    time.sleep(60 * cfg.project.watcher.keep_alive_after_training_minutes)
+    watcher.kill()
 
 
 def load_cfg(config_file_name):
@@ -226,19 +214,10 @@
 
     cfg = load_cfg(config_file_name=config_file_name)
 
-<<<<<<< HEAD
-    # Remove "9999" from possible look distances behind
-    possible_look_distances.behind = [
-        dist
-        for dist in possible_look_distances.behind
-        if not int(dist) > cfg.data.max_lookbehind_days
-    ]
-=======
     if cfg.project.wandb.mode == "run":
         msg.warn(
             f"wandb.mode is {cfg.project.wandb.mode}, not using the watcher. This will substantially slow down training.",
         )
->>>>>>> 12f81682
 
     train = load_train_raw(cfg=cfg)
     possible_look_distances = get_possible_look_distances(msg, cfg, train)
