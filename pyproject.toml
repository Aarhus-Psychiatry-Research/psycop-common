--- conflicted
+++ resolved
@@ -48,10 +48,6 @@
 reportMissingTypeStubs = "none"
 reportUntypedFunctionDecorator = "none"
 reportIncompatibleVariableOverride = "none"
-<<<<<<< HEAD
-=======
-reportMissingTypeArgument = "none"
->>>>>>> a0513544
 reportUnusedVariable = "none" # Fixed by ruff
 reportUnusedImport = "none" # Fixed by ruff
 reportPrivateImportUsage = "none"
