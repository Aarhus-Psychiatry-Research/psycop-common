[project]
<<<<<<< HEAD
version = "0.83.0"
=======
name = "psycop"
version = "0.84.0"
>>>>>>> 1edf60c1
authors = [
  {name = "Martin Bernstorff", email = "martinbernstorff@gmail.com"}
]
description = "PSYCOP"
classifiers = [
  "Operating System :: POSIX :: Linux",
  "Operating System :: MacOS :: MacOS X",
  "Operating System :: Microsoft :: Windows",
  "Programming Language :: Python :: 3.10"
]
requires-python = ">=3.10"

[project.license]
file = "LICENSE"
name = "MIT"
[project.optional-dependencies]
dev = [
  "cruft",
  "pyright==1.1.305",
  "pre-commit==3.3.3",
  "ruff==0.0.272", # important that these match the pre-commit hooks
  "black[jupyter]==23.3.0", # important that these match the pre-commit hooks
  "pandas-stubs", # type stubs for pandas
  "invoke",

]
tests = [
  "pytest>=7.1.3,<7.4.0",
  "pytest-cov>=3.0.0,<4.2.0",
  "pytest-xdist>=3.0.0,<3.4.0",
  "pytest-sugar>=0.9.4,<0.10.0",
]

[project.readme]
file = "README.md"
content-type = "text/markdown"

[project.urls]
homepage = "https://github.com/Aarhus-Psychiatry-Research/psycop-common"
repository = "https://github.com/Aarhus-Psychiatry-Research/psycop-common"
documentation = "https://Aarhus-Psychiatry-Research.github.io/psycop-common/"

[tool.pyright]
include = ["psycop"]
exclude = ["**/.*venv*", ".tox", "build"]
pythonPlatform = "Darwin"

[tool.ruff]
# Enable pycodestyle (`E`) and Pyflakes (`F`) codes by default.
select = [
  "A",
  "ANN",
  "ARG",
  "B",
  "C4",
  "COM",
  "D417",
  "E",
  "ERA",
  "F",
  "I",
  "ICN",
  "NPY001",
  "PD002",
  "PIE",
  "PLE",
  "PLW",
  "PT",
  "UP",
  "Q",
  "PTH",
  "RSE",
  "RET",
  "RUF",
  "SIM",
  "W"
]
ignore = [
  "ANN101",
  "ANN401",
  "E402",
  "E501",
  "F401",
  "F841",
  "RET504"
]
ignore-init-module-imports = true
# Allow autofix for all enabled rules (when `--fix`) is provided.
unfixable = ["ERA"]
# Exclude a variety of commonly ignored directories.
exclude = [
  ".bzr",
  ".direnv",
  ".eggs",
  ".git",
  ".hg",
  ".nox",
  ".pants.d",
  ".pytype",
  ".ruff_cache",
  ".svn",
  ".tox",
  ".venv",
  "__pypackages__",
  "_build",
  "buck-out",
  "build",
  "dist",
  "node_modules",
  "venv",
  "__init__.py",
  "docs/conf.py",
]
# Allow unused variables when underscore-prefixed.
dummy-variable-rgx = "^(_+|(_+[a-zA-Z0-9_]*[a-zA-Z0-9]+?))$"
target-version = "py39"

[tool.ruff.flake8-annotations]
mypy-init-return = true
suppress-none-returning = true

[tool.ruff.isort]
known-third-party = ["wandb", "joblib"]

[tool.ruff.mccabe]
# Unlike Flake8, default to a complexity level of 10.
max-complexity = 10

[tool.ruff.per-file-ignores]
"psycop/projects/care_ml/model_evaluation/figures/feature_importance/shap/get_shap_values.py" = ["I001"]
"psycop/projects/care_ml/model_evaluation/data/load_true_data.py" = ["I001"]
"psycop/common/global_utils/cache.py" = ["I001"]


[tool.semantic_release]
branch = "main"
version_variable = [
  "pyproject.toml:version"
]
upload_to_pypi = false
upload_to_release = false
build_command = "python -m pip install build; python -m build"

[tool.setuptools]
include-package-data = true

[tool.pytest.ini_options]
markers = [
  "pre_push_test: Tests run on push. Should be as minimal as possible to maintain fast push speeds."
]
norecursedirs = [".venv", "*.egg-info",".git",".tox"]<|MERGE_RESOLUTION|>--- conflicted
+++ resolved
@@ -1,10 +1,6 @@
 [project]
-<<<<<<< HEAD
-version = "0.83.0"
-=======
 name = "psycop"
 version = "0.84.0"
->>>>>>> 1edf60c1
 authors = [
   {name = "Martin Bernstorff", email = "martinbernstorff@gmail.com"}
 ]
