--- conflicted
+++ resolved
@@ -23,11 +23,8 @@
 # pandoc = "^2.2" not compatible with PEP517, which is required for poetry install. Disabled for now: https://github.com/boisgera/pandoc/pull/49
 # interpret = ">=0.2.7,<0.3.0" Disabled becuase of errors with github actions. 
 # See https://github.com/Aarhus-Psychiatry-Research/psycop-t2d/pull/194 for thoughts on root cause
-<<<<<<< HEAD
-pyarrow = "^9.0.0"
-=======
 seaborn = ">=0.12.0, <0.12.1"
->>>>>>> 091e7c29
+pyarrow = ">=9.0.0, <9.1.0"
 
 
 [tool.poetry.dev-dependencies]
