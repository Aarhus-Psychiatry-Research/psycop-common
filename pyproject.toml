[tool.poetry]
name = "psycopt2d"
version = "0.1.0"
description = "Training scripts for the psycop-t2d project"
authors = ["Your Name <you@example.com>"]

[tool.poetry.dependencies]
python = ">=3.8, <3.11"
pandas = "1.4.*"
scikit-learn = "1.1.*"
xgboost = "1.6.*"
hydra-core = "1.2.*"
plotly = "5.8.*"
matplotlib = "3.5.*"
wandb = "0.12.*"
psycopmlutils = {git = "https://github.com/Aarhus-Psychiatry-Research/psycop-ml-utils.git", rev = "main"}
optuna = "2.10.*"
altair = "4.2.*"
altair-saver = "0.5.*"
hydra-optuna-sweeper = ">=1.2.0,<1.3.0"
<<<<<<< HEAD
selenium = "^4.3.0"
=======
hydra-joblib-launcher = "^1.2.0"
>>>>>>> 6c89edc8

[tool.poetry.dev-dependencies]
pre-commit = "2.19.*"
pytest = "7.1.*"
pytest-cov = "3.0.*"
black = "22.3.*"
ipython = "8.4.*"
ipykernel = "6.15.*"
flake8 = "4.0.*"

[build-system]
requires = ["poetry-core>=1.0.0"]
build-backend = "poetry.core.masonry.api"

[tool.coverage.run]
omit = [
    "**/tests/*",
    "**/_vendorized/*",
    "**/about.py",
]

exclude_lines = [
    "pragma: no cover",
    # Don't complain about missing debug-only code:
    "def __unicode__",
    "def __repr__",
    "if self.debug",
    # Don't complain if tests don't hit defensive assertion code:
    "raise AssertionError",
    "raise NotImplementedError",
    # Don't complain if non-runnable code isn't run:
    "if 0:",
    "if __name__ == .__main__.:",
]

[tool.semantic_release]
version_variable = [
    "pyproject.toml:version"
]
branch = "main"
upload_to_pypi = false
upload_to_release = true
build_command = "poetry build"<|MERGE_RESOLUTION|>--- conflicted
+++ resolved
@@ -18,11 +18,8 @@
 altair = "4.2.*"
 altair-saver = "0.5.*"
 hydra-optuna-sweeper = ">=1.2.0,<1.3.0"
-<<<<<<< HEAD
-selenium = "^4.3.0"
-=======
-hydra-joblib-launcher = "^1.2.0"
->>>>>>> 6c89edc8
+selenium = "4.3.*"
+hydra-joblib-launcher = "1.2.*"
 
 [tool.poetry.dev-dependencies]
 pre-commit = "2.19.*"
