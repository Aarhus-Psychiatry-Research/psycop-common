[build-system]
requires = ["setuptools>=61.0.0", "wheel", "setuptools_scm"]
build-backend = "setuptools.build_meta"

[project]
name = "psycop"
version = "0.73.0"
authors = [
  {name = "Martin Bernstorff", email = "martinbernstorff@gmail.com"}
]
description = "PSYCOP"
classifiers = [
  "Operating System :: POSIX :: Linux",
  "Operating System :: MacOS :: MacOS X",
  "Operating System :: Microsoft :: Windows",
  "Programming Language :: Python :: 3.9",
  "Programming Language :: Python :: 3.10"
]
requires-python = ">=3.9"
dependencies = [
  "pandas>=1.4.0,<2.1.0",
  "scikit-learn>=1.1.1,<1.3.0",
  "xgboost>=1.6.1,<1.8.0",
  "hydra-core>=1.1.13,<1.4.0",
  "matplotlib>=3.5.2,<3.8.0",
  "wandb>=0.12.21,<0.16.0",
  "tabulate>=0.8.10,<0.10.0",
  "optuna>=2.10.1,<3.2.0",
  "hydra-optuna-sweeper>=1.2.0,<1.3.0",
  "hydra-joblib-launcher>=1.2.0, <1.3.0",
  "pyarrow>=9.0.0",
  "Random-Word>=1.0.11, <=1.0.12",
  "psycopmlutils",
  "Levenshtein>=0.20.0, <0.22.0",
  "wasabi>=0.9.1",
  "scikit-learn>=1.1.2",
  "deepchecks>=0.8.0",
  "dill>=0.3.0",
  "SQLAlchemy>=1.4.41, <2.0.16",
  "pyodbc>=4.0.34, <4.0.40",
  "pydantic>=1.9.0",
  "psutil>=5.9.1, <6.0.0",
  "catalogue>=2.0.0",
  "numpy>=1.23.3",
  "protobuf<=3.20.3", # Other versions give errors with pytest, super weird!
  "plotnine==0.10.1",
  "timeseriesflattener",
  "scipy==1.10.1",
  "polars==0.17.12",
  "tableone",
  "shap",
<<<<<<< HEAD
  "patchworklib==0.6.0",
  "typing_extensions==4.5.0", # Pins the typing extension due to a bug a buggy interaction with pydantic and Literal, see https://github.com/SeldonIO/alibi/issues/927 and https://github.com/pydantic/pydantic/issues/545
=======
  "patchworklib==0.6.1",
>>>>>>> cd034c28
]

[project.license]
file = "LICENSE"
name = "MIT"
[project.optional-dependencies]
dev = [
  "cruft",
  "pyright==1.1.305",
  "pre-commit==3.3.2",
  "ruff==0.0.269", # important that these match the pre-commit hooks
  "black[jupyter]==23.3.0", # important that these match the pre-commit hooks
  "pandas-stubs", # type stubs for pandas
  "invoke",

]
tests = [
  "pytest>=7.1.3,<7.4.0",
  "pytest-cov>=3.0.0,<4.1.0",
  "pytest-xdist>=3.0.0,<3.4.0",
  "pytest-sugar>=0.9.4,<0.10.0",
  "tox",
]
docs = [
  "sphinx>=5.3.0,<7.1.0",
  "furo>=2022.12.7,<2023.5.21",  # theme
  "sphinx-copybutton>=0.5.1,<0.5.3",
  "sphinxext-opengraph>=0.7.3,<0.8.3",
  "sphinx_design>=0.3.0,<0.4.2",
  "sphinx_togglebutton>=0.2.3,<0.4.0",
  "myst-nb>=0.6.0,<1.17.0",  # for rendering notebooks
  "jupyter>=1.0.0,<1.1.0",  # for tutorials
]
text = [
  "transformers>=4.22.2, <5.0.0",
]

[project.readme]
file = "README.md"
content-type = "text/markdown"

[project.urls]
homepage = "https://github.com/Aarhus-Psychiatry-Research/psycop-common"
repository = "https://github.com/Aarhus-Psychiatry-Research/psycop-common"
documentation = "https://Aarhus-Psychiatry-Research.github.io/psycop-common/"

[tool.pyright]
include = ["src/psycop"]
exclude = ["**/.*venv*", ".tox", "build"]
pythonPlatform = "Darwin"

[tool.ruff]
# Enable pycodestyle (`E`) and Pyflakes (`F`) codes by default.
select = [
  "A",
  "ANN",
  "ARG",
  "B",
  "C4",
  "COM",
  "D417",
  "E",
  "ERA",
  "F",
  "I",
  "ICN",
  "NPY001",
  "PD002",
  "PIE",
  "PLE",
  "PLW",
  "PT",
  "UP",
  "Q",
  "PTH",
  "RSE",
  "RET",
  "RUF",
  "SIM",
  "W"
]
ignore = [
  "ANN101",
  "ANN401",
  "E402",
  "E501",
  "F401",
  "F841",
  "RET504"
]
ignore-init-module-imports = true
# Allow autofix for all enabled rules (when `--fix`) is provided.
unfixable = ["ERA"]
# Exclude a variety of commonly ignored directories.
exclude = [
  ".bzr",
  ".direnv",
  ".eggs",
  ".git",
  ".hg",
  ".nox",
  ".pants.d",
  ".pytype",
  ".ruff_cache",
  ".svn",
  ".tox",
  ".venv",
  "__pypackages__",
  "_build",
  "buck-out",
  "build",
  "dist",
  "node_modules",
  "venv",
  "__init__.py",
  "docs/conf.py",
]
# Allow unused variables when underscore-prefixed.
dummy-variable-rgx = "^(_+|(_+[a-zA-Z0-9_]*[a-zA-Z0-9]+?))$"
target-version = "py39"

[tool.ruff.flake8-annotations]
mypy-init-return = true
suppress-none-returning = true

[tool.ruff.isort]
known-third-party = ["wandb"]

[tool.ruff.mccabe]
# Unlike Flake8, default to a complexity level of 10.
max-complexity = 10

[tool.semantic_release]
branch = "main"
version_variable = [
  "pyproject.toml:version"
]
upload_to_pypi = false
upload_to_release = false
build_command = "python -m pip install build; python -m build"

[tool.setuptools]
include-package-data = true

[tool.pytest.ini_options]
markers = [
  "pre_push_test: Tests run on push. Should be as minimal as possible to maintain fast push speeds."
]
norecursedirs = [".venv", "*.egg-info",".git",".tox"]

[tool.tox]
legacy_tox_ini = """
[tox]

[testenv:{test,type}]
description: run unit tests
extras = tests, dev
use_develop = true
commands =
  test: pytest {posargs}
  type: pyright --stats
"""<|MERGE_RESOLUTION|>--- conflicted
+++ resolved
@@ -49,12 +49,8 @@
   "polars==0.17.12",
   "tableone",
   "shap",
-<<<<<<< HEAD
-  "patchworklib==0.6.0",
   "typing_extensions==4.5.0", # Pins the typing extension due to a bug a buggy interaction with pydantic and Literal, see https://github.com/SeldonIO/alibi/issues/927 and https://github.com/pydantic/pydantic/issues/545
-=======
   "patchworklib==0.6.1",
->>>>>>> cd034c28
 ]
 
 [project.license]
