[tool.poetry]
name = "psycopt2d"
version = "0.1.2"
description = "Training scripts for the psycop-t2d project"
authors = ["Your Name <you@example.com>"]

[tool.poetry.dependencies]
python = ">=3.9, <3.11"
pandas = ">=1.4.3,<1.5.0"
scikit-learn = ">=1.1.1,<1.2.0"
xgboost = ">=1.6.1,<1.7.0"
hydra-core = ">=1.1.13,<1.3.0"
plotly = ">=5.8.2,<5.9.0"
matplotlib = ">=3.5.2,<3.6.0"
wandb = ">=0.12.21,<0.13.0"
psycopmlutils = {git = "https://github.com/Aarhus-Psychiatry-Research/psycop-ml-utils.git", rev = "main"}
tabulate = "^0.8.10"
<<<<<<< HEAD
# pandoc = "^2.2" not compatible with PEP517, which is required for poetry install. Disabled for now: https://github.com/boisgera/pandoc/pull/49
=======
>>>>>>> a70c53dd
optuna = ">=2.10.1,<2.11.0"
altair = ">=4.2.0,<4.3.0"
altair-saver = ">=0.5.0,<0.6.0"
hydra-optuna-sweeper = ">=1.2.0,<1.3.0"
<<<<<<< HEAD
selenium = ">=4.2.0, <4.3.0"
=======
>>>>>>> a70c53dd
hydra-joblib-launcher = ">=1.2.0, <1.3.0"
selenium = ">=4.2.0, <4.3.0"

# pandoc = "^2.2" not compatible with PEP517, which is required for poetry install. Disabled for now: https://github.com/boisgera/pandoc/pull/49
# interpret = ">=0.2.7,<0.3.0" Disabled becuase of errors with github actions. 
# See https://github.com/Aarhus-Psychiatry-Research/psycop-t2d/pull/194 for thoughts on root cause


[tool.poetry.dev-dependencies]
pre-commit = ">=2.19.0,<2.19.1"
pytest = ">=7.1.2,<7.1.3"
pytest-cov = ">=3.0.0,<3.0.1"
black = ">=22.3.0,<22.4.0"
<<<<<<< HEAD
ipython = ">=8.4.0,<8.5.0"
ipykernel = ">=6.15.1,<6.16.0"
=======
>>>>>>> a70c53dd
flake8 = ">=4.0.1,<4.1.0"
pytest-xdist = "^2.5.0"
mypy = "^0.971"
setuptools = ">=65.3.0, <65.4.0"

[build-system]
requires = ["poetry-core>=1.0.0", "pip"]
build-backend = "poetry.core.masonry.api"

[tool.coverage.run]
omit = [
    "**/tests/*",
    "**/_vendorized/*",
    "**/about.py",
]

exclude_lines = [
    "pragma: no cover",
    # Don't complain about missing debug-only code:
    "def __unicode__",
    "def __repr__",
    "if self.debug",
    # Don't complain if tests don't hit defensive assertion code:
    "raise AssertionError",
    "raise NotImplementedError",
    # Don't complain if non-runnable code isn't run:
    "if 0:",
    "if __name__ == .__main__.:",
]

[tool.semantic_release]
version_variable = [
    "pyproject.toml:version"
]
branch = "main"
upload_to_pypi = false
upload_to_release = true
build_command = "poetry build"

[tool.isort]
known_third_party = ["wandb"]

[tool.mypy]
ignore_missing_imports = true<|MERGE_RESOLUTION|>--- conflicted
+++ resolved
@@ -15,18 +15,10 @@
 wandb = ">=0.12.21,<0.13.0"
 psycopmlutils = {git = "https://github.com/Aarhus-Psychiatry-Research/psycop-ml-utils.git", rev = "main"}
 tabulate = "^0.8.10"
-<<<<<<< HEAD
-# pandoc = "^2.2" not compatible with PEP517, which is required for poetry install. Disabled for now: https://github.com/boisgera/pandoc/pull/49
-=======
->>>>>>> a70c53dd
 optuna = ">=2.10.1,<2.11.0"
 altair = ">=4.2.0,<4.3.0"
 altair-saver = ">=0.5.0,<0.6.0"
 hydra-optuna-sweeper = ">=1.2.0,<1.3.0"
-<<<<<<< HEAD
-selenium = ">=4.2.0, <4.3.0"
-=======
->>>>>>> a70c53dd
 hydra-joblib-launcher = ">=1.2.0, <1.3.0"
 selenium = ">=4.2.0, <4.3.0"
 
@@ -40,11 +32,6 @@
 pytest = ">=7.1.2,<7.1.3"
 pytest-cov = ">=3.0.0,<3.0.1"
 black = ">=22.3.0,<22.4.0"
-<<<<<<< HEAD
-ipython = ">=8.4.0,<8.5.0"
-ipykernel = ">=6.15.1,<6.16.0"
-=======
->>>>>>> a70c53dd
 flake8 = ">=4.0.1,<4.1.0"
 pytest-xdist = "^2.5.0"
 mypy = "^0.971"
