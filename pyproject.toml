--- conflicted
+++ resolved
@@ -1,9 +1,5 @@
 [project]
 name = "psycop"
-<<<<<<< HEAD
-version = "0.106.0"
-authors = [{ name = "Martin Bernstorff", email = "martinbernstorff@gmail.com" }]
-=======
 authors = [
   { name = "Martin Bernstorff", email = "martinbernstorff@gmail.com" },
   { name = "Lasse Hansen" },
@@ -14,7 +10,6 @@
   { name = "Erik Perfalk" },
 ]
 version = "0.108.0"
->>>>>>> ca00da9f
 description = "PSYCOP"
 classifiers = [
   "Operating System :: POSIX :: Linux",
