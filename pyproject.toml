--- conflicted
+++ resolved
@@ -25,25 +25,6 @@
 
 # non-optional dependencies are available in the requirements.txt file
 [project.optional-dependencies]
-<<<<<<< HEAD
-
-dev = [
-  "cruft",
-  "pyright==1.1.305",
-  "pre-commit==3.3.3",
-  "ruff==0.0.272",          # important that these match the pre-commit hooks
-  "black[jupyter]==23.3.0", # important that these match the pre-commit hooks
-  "pandas-stubs",           # type stubs for pandas
-  "invoke",
-]
-tests = [
-  "pytest>=7.1.3,<7.4.0",
-  "pytest-cov>=3.0.0,<4.2.0",
-  "pytest-xdist>=3.0.0,<3.4.0",
-  "pytest-sugar>=0.9.4,<0.10.0",
-]
-=======
->>>>>>> f8f21a16
 
 [project.readme]
 file = "README.md"
