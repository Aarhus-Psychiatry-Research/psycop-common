[tool.poetry]
name = "psycopt2d"
<<<<<<< HEAD
version = "0.1.3"
=======
version = "0.3.3"
>>>>>>> 47235339
description = "Training scripts for the psycop-t2d project"
authors = ["Your Name <you@example.com>"]

[tool.poetry.dependencies]
python = ">=3.9, <3.11"
pandas = ">=1.4.3,<1.5.0"
scikit-learn = ">=1.1.1,<1.2.0"
xgboost = ">=1.6.1,<1.7.0"
hydra-core = ">=1.1.13,<1.3.0"
plotly = ">=5.8.2,<5.9.0"
matplotlib = ">=3.5.2,<3.6.0"
wandb = ">=0.12.21,<0.13.0"
psycopmlutils = {git = "https://github.com/Aarhus-Psychiatry-Research/psycop-ml-utils.git", rev = "main"}
tabulate = ">=0.8.10,<0.9.0"
optuna = ">=2.10.1,<2.11.0"
altair = ">=4.2.0,<4.3.0"
altair-saver = ">=0.5.0,<0.6.0"
hydra-optuna-sweeper = ">=1.2.0,<1.3.0"
hydra-joblib-launcher = ">=1.2.0, <1.3.0"
selenium = ">=4.2.0,<4.6.0"

# pandoc = "^2.2" not compatible with PEP517, which is required for poetry install. Disabled for now: https://github.com/boisgera/pandoc/pull/49
# interpret = ">=0.2.7,<0.3.0" Disabled becuase of errors with github actions. 
# See https://github.com/Aarhus-Psychiatry-Research/psycop-t2d/pull/194 for thoughts on root cause


[tool.poetry.dev-dependencies]
pre-commit = ">=2.19.0,<2.19.1"
pytest = ">=7.1.2,<7.1.3"
pytest-cov = ">=3.0.0,<4.0.1"
black = ">=22.3.0,<22.4.0"
flake8 = ">=4.0.1,<4.1.0"
pytest-xdist = "^2.5.0"
mypy = "^0.971"
setuptools = ">=65.3.0,<65.5.0"

[build-system]
requires = ["poetry-core>=1.0.0", "pip"]
build-backend = "poetry.core.masonry.api"

[tool.coverage.run]
omit = [
    "**/tests/*",
    "**/_vendorized/*",
    "**/about.py",
]

exclude_lines = [
    "pragma: no cover",
    # Don't complain about missing debug-only code:
    "def __unicode__",
    "def __repr__",
    "if self.debug",
    # Don't complain if tests don't hit defensive assertion code:
    "raise AssertionError",
    "raise NotImplementedError",
    # Don't complain if non-runnable code isn't run:
    "if 0:",
    "if __name__ == .__main__.:",
]

[tool.mypy]
ignore_missing_imports = true

[tool.pylint]
load-plugins = "pylint.extensions.docparams,pylint.extensions.code_style,pylint.extensions.for_any_all,pylint.extensions.typing"
good-names = "df,p,f,d,e,n,k,i,v,y_,X,y"
disable = "too-many-lines,line-too-long,missing-raises-doc,no-self-argument,unused-wildcard-import,wildcard-import,no-else-return,too-many-arguments,redefined-outer-name,c-extension-no-member,wrong-import-order,import-outside-toplevel"
extension-pkg-allow-list = "wandb"

[tool.isort]
known_third_party = ["wandb"]

[tool.semantic_release]
branch = "main"
version_variable = [
    "pyproject.toml:version"
]
upload_to_pypi = false
upload_to_release = true
build_command = "pip install poetry && poetry build"

[tool.pyright]<|MERGE_RESOLUTION|>--- conflicted
+++ resolved
@@ -1,10 +1,6 @@
 [tool.poetry]
 name = "psycopt2d"
-<<<<<<< HEAD
-version = "0.1.3"
-=======
 version = "0.3.3"
->>>>>>> 47235339
 description = "Training scripts for the psycop-t2d project"
 authors = ["Your Name <you@example.com>"]
 
