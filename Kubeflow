FROM kubeflownotebookswg/codeserver-python@sha256:ed6a094c5d6a1df6fa3d7a775ed3509d8e98fa1507977bc6bc93d990ba636b61
USER root

# Install system requirements
RUN apt-get update
RUN apt-get install build-essential -y
RUN apt-get install gcc -y

# Install Python packages
ENV UV_SYSTEM_PYTHON=1
RUN pip install uv

# Mount a cache dir for faster repeated installs. Only mounts during build.
# Do not compile the python packages, only compile them at runtime.
<<<<<<< HEAD
COPY test-requirements.txt .
RUN --mount=type=cache,target=/root/.cache/uv uv pip install -r test-requirements.txt --no-compile

COPY dev-requirements.txt .
RUN --mount=type=cache,target=/root/.cache/uv uv pip install -r dev-requirements.txt --no-compile

=======
# Heaviest requirements first, to preserve cache hits.
>>>>>>> 988d31f1
COPY gpu-requirements.txt .
RUN --mount=type=cache,target=/root/.cache/uv uv pip install -r gpu-requirements.txt --no-compile

# Add build-essential for psutil
COPY requirements.txt .
RUN --mount=type=cache,target=/root/.cache/uv uv pip install -r requirements.txt --no-compile

<<<<<<< HEAD
=======
COPY test-requirements.txt .
RUN --mount=type=cache,target=/root/.cache/uv uv pip install -r test-requirements.txt --no-compile

COPY dev-requirements.txt .
RUN --mount=type=cache,target=/root/.cache/uv uv pip install -r dev-requirements.txt --no-compile

>>>>>>> 988d31f1
# Ensure pyright is installed from npm since npm is not accessible at runtime
RUN pyright --help

# Install SQL driver
<<<<<<< HEAD
=======
RUN apt install build-essential -y
>>>>>>> 988d31f1
RUN \
    if ! [[ "18.04 20.04 22.04 23.04 24.04" == *"$(lsb_release -rs)"* ]]; then \
    echo "Ubuntu $(lsb_release -rs) is not currently supported."; \
    exit; \
    fi

RUN curl https://packages.microsoft.com/keys/microsoft.asc | tee /etc/apt/trusted.gpg.d/microsoft.asc \
    && curl https://packages.microsoft.com/config/ubuntu/$(lsb_release -rs)/prod.list | tee /etc/apt/sources.list.d/mssql-release.list \
    && apt-get update \
    && ACCEPT_EULA=Y apt-get install -y msodbcsql18 \
    && ACCEPT_EULA=Y apt-get install -y mssql-tools18 \
    && echo 'export PATH="$PATH:/opt/mssql-tools18/bin"' >> ~/.bashrc \
    && /bin/bash -c "source ~/.bashrc" \
    && apt-get install -y unixodbc-dev

<<<<<<< HEAD
USER $NB_USER
COPY . /workspaces/psycop-common/
=======
# Switch back to root user
USER $NB_USER
>>>>>>> 988d31f1
<|MERGE_RESOLUTION|>--- conflicted
+++ resolved
@@ -12,16 +12,7 @@
 
 # Mount a cache dir for faster repeated installs. Only mounts during build.
 # Do not compile the python packages, only compile them at runtime.
-<<<<<<< HEAD
-COPY test-requirements.txt .
-RUN --mount=type=cache,target=/root/.cache/uv uv pip install -r test-requirements.txt --no-compile
-
-COPY dev-requirements.txt .
-RUN --mount=type=cache,target=/root/.cache/uv uv pip install -r dev-requirements.txt --no-compile
-
-=======
 # Heaviest requirements first, to preserve cache hits.
->>>>>>> 988d31f1
 COPY gpu-requirements.txt .
 RUN --mount=type=cache,target=/root/.cache/uv uv pip install -r gpu-requirements.txt --no-compile
 
@@ -29,23 +20,17 @@
 COPY requirements.txt .
 RUN --mount=type=cache,target=/root/.cache/uv uv pip install -r requirements.txt --no-compile
 
-<<<<<<< HEAD
-=======
 COPY test-requirements.txt .
 RUN --mount=type=cache,target=/root/.cache/uv uv pip install -r test-requirements.txt --no-compile
 
 COPY dev-requirements.txt .
 RUN --mount=type=cache,target=/root/.cache/uv uv pip install -r dev-requirements.txt --no-compile
 
->>>>>>> 988d31f1
 # Ensure pyright is installed from npm since npm is not accessible at runtime
 RUN pyright --help
 
 # Install SQL driver
-<<<<<<< HEAD
-=======
 RUN apt install build-essential -y
->>>>>>> 988d31f1
 RUN \
     if ! [[ "18.04 20.04 22.04 23.04 24.04" == *"$(lsb_release -rs)"* ]]; then \
     echo "Ubuntu $(lsb_release -rs) is not currently supported."; \
@@ -61,10 +46,5 @@
     && /bin/bash -c "source ~/.bashrc" \
     && apt-get install -y unixodbc-dev
 
-<<<<<<< HEAD
-USER $NB_USER
-COPY . /workspaces/psycop-common/
-=======
 # Switch back to root user
-USER $NB_USER
->>>>>>> 988d31f1
+USER $NB_USER