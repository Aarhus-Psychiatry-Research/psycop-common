--- conflicted
+++ resolved
@@ -1,6 +1,2 @@
 # This file allows manual cache invalidation.
-<<<<<<< HEAD
-cache_version = 0.2E
-=======
-cache_version = 0.2
->>>>>>> a70c53dd
+cache_version = 0.2