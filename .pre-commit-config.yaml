default_stages: [push, manual]
default_install_hook_types: [pre-push, pre-commit] # Using the "manual" stage for github actions

repos:
  - repo: https://github.com/PyCQA/autoflake
    rev: v1.7.0
    hooks:
      - id: autoflake
        args: ['--in-place', '--remove-all-unused-imports', "--ignore-init-module-imports"]

  - repo: https://github.com/pycqa/isort
    rev: 5.10.1
    hooks:
      - id: isort
        name: isort (python)
        args: ["--profile", "black"]

  - repo: https://github.com/asottile/add-trailing-comma
    rev: v2.2.3
    hooks:
      - id: add-trailing-comma

  - repo: https://github.com/asottile/pyupgrade
    rev: v3.0.0 
    hooks:
      - id: pyupgrade
        args: ["--py39-plus"]
<<<<<<< HEAD
=======

  - repo: https://github.com/bwhmather/ssort
    rev: v0.11.6
    hooks:
    - id: ssort

>>>>>>> 53131cc1
  - repo: https://github.com/myint/docformatter
    rev: v1.5.0
    hooks:
      - id: docformatter
        args: [--in-place]

  - repo: https://github.com/psf/black
    rev: 22.6.0
    hooks:
      - id: black

  - repo: https://github.com/PyCQA/flake8
    rev: 5.0.4
    hooks:
      - id: flake8
        args: [--config, .flake8]
        
  - repo: https://github.com/pre-commit/pre-commit-hooks
    rev: v4.3.0 # Use the ref you want to point at
    hooks:
      - id: check-yaml
        name: check yaml
        description: checks yaml files for parseable syntax.
        entry: check-yaml
        language: python
        types: [yaml]

  - repo: https://github.com/pycqa/pylint
    rev: v2.15.2
    hooks:
      - id: pylint
        types: [python]
        args:
          [
            "-rn", # Only display messages
            "-sn", # Don't display the score
            "--disable=R,import-error" # Refactors are not important enough to block a commit. 
            # Unused-imports aren't testable by the github action without installing the whole project, so don't test that here.
          ]
        
  - repo: local
    hooks:
    -   id: pytest
        name: Run integration tests before push
        entry: .venv/bin/pytest -m integration_test
        language: script
        stages: [push]
        pass_filenames: false
        always_run: true<|MERGE_RESOLUTION|>--- conflicted
+++ resolved
@@ -25,15 +25,12 @@
     hooks:
       - id: pyupgrade
         args: ["--py39-plus"]
-<<<<<<< HEAD
-=======
 
   - repo: https://github.com/bwhmather/ssort
     rev: v0.11.6
     hooks:
     - id: ssort
 
->>>>>>> 53131cc1
   - repo: https://github.com/myint/docformatter
     rev: v1.5.0
     hooks:
