"""Dataclasses for evaluation."""
from pathlib import Path
from typing import Any, Dict, Optional, Union

import pandas as pd

from psycop_model_training.config_schemas.basemodel import BaseModel
from psycop_model_training.config_schemas.full_config import FullConfigSchema


class EvalDataset(BaseModel):
    """Evaluation dataset.

    Makes the interfaces of our evaluation functions simpler and
    consistent.
    """

    ids: pd.Series
    pred_timestamps: pd.Series
    outcome_timestamps: pd.Series
    y: pd.Series
    y_hat_probs: pd.Series
    y_hat_int: pd.Series
    age: Optional[pd.Series] = None
    is_female: Optional[pd.Series] = None
    exclusion_timestamps: Optional[pd.Series] = None
    custom_columns: Optional[dict[str, pd.Series]] = None

    def __init__(self, **kwargs):
        super().__init__(**kwargs)
        self.Config.allow_mutation = True

<<<<<<< HEAD
=======
    def to_df(self) -> pd.DataFrame:
        """Create a dataframe where each column is an attribute of this
        class."""
        columns = {}

        for attr in self.__dict__:
            if not attr.startswith("_") and attr != "custom_columns":
                columns[attr] = getattr(self, attr)
            if attr == "custom_columns" and self.custom_columns is not None:
                for k, v in self.custom_columns.items():
                    columns[k] = v

        return pd.DataFrame(columns)

>>>>>>> 74753909

class ArtifactContainer(BaseModel):
    """A container for artifacts."""

    label: str
    # We're not a big fan of the naming here, super open to suggestions!
    # We need to keep the artifact and its labeled coupled, hence the
    # need for a container.
    artifact: Union[Path, pd.DataFrame]


class PipeMetadata(BaseModel):
    """Metadata for a pipe.

    Currently only has feature_importances and selected_features, but
    makes it easy to add more.
    """

    feature_importances: Optional[dict[str, float]] = None
    selected_features: Optional[dict[str, int]] = None

    def __init__(self, **kwargs):
        super().__init__(**kwargs)
        self.Config.allow_mutation = True


class ModelEvalData(BaseModel):
    """Dataclass for model evaluation data."""

    eval_dataset: EvalDataset
    cfg: FullConfigSchema
    pipe_metadata: Optional[PipeMetadata] = None<|MERGE_RESOLUTION|>--- conflicted
+++ resolved
@@ -30,24 +30,6 @@
         super().__init__(**kwargs)
         self.Config.allow_mutation = True
 
-<<<<<<< HEAD
-=======
-    def to_df(self) -> pd.DataFrame:
-        """Create a dataframe where each column is an attribute of this
-        class."""
-        columns = {}
-
-        for attr in self.__dict__:
-            if not attr.startswith("_") and attr != "custom_columns":
-                columns[attr] = getattr(self, attr)
-            if attr == "custom_columns" and self.custom_columns is not None:
-                for k, v in self.custom_columns.items():
-                    columns[k] = v
-
-        return pd.DataFrame(columns)
-
->>>>>>> 74753909
-
 class ArtifactContainer(BaseModel):
     """A container for artifacts."""
 
