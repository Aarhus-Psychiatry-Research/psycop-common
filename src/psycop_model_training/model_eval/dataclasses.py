"""Dataclasses for evaluation."""
from pathlib import Path
from typing import Any, Dict, Optional, Union

import pandas as pd

from psycop_model_training.config_schemas.basemodel import BaseModel
from psycop_model_training.config_schemas.full_config import FullConfigSchema


class EvalDataset(BaseModel):
    """Evaluation dataset.

    Makes the interfaces of our evaluation functions simpler and
    consistent.
    """

    ids: pd.Series
    pred_timestamps: pd.Series
    outcome_timestamps: pd.Series
    y: pd.Series
    y_hat_probs: pd.Series
    y_hat_int: pd.Series
    age: Optional[pd.Series] = None
    is_female: Optional[pd.Series] = None
    exclusion_timestamps: Optional[pd.Series] = None
    custom_columns: Optional[dict[str, pd.Series]] = None

    def __init__(self, **kwargs):
        super().__init__(**kwargs)
        self.Config.allow_mutation = True

<<<<<<< HEAD
=======

>>>>>>> 22d83bff
class ArtifactContainer(BaseModel):
    """A container for artifacts."""

    label: str
    # We're not a big fan of the naming here, super open to suggestions!
    # We need to keep the artifact and its labeled coupled, hence the
    # need for a container.
    artifact: Union[Path, pd.DataFrame]


class PipeMetadata(BaseModel):
    """Metadata for a pipe.

    Currently only has feature_importances and selected_features, but
    makes it easy to add more.
    """

    feature_importances: Optional[dict[str, float]] = None
    selected_features: Optional[dict[str, int]] = None

    def __init__(self, **kwargs):
        super().__init__(**kwargs)
        self.Config.allow_mutation = True


class ModelEvalData(BaseModel):
    """Dataclass for model evaluation data."""

    eval_dataset: EvalDataset
    cfg: FullConfigSchema
    pipe_metadata: Optional[PipeMetadata] = None<|MERGE_RESOLUTION|>--- conflicted
+++ resolved
@@ -30,10 +30,7 @@
         super().__init__(**kwargs)
         self.Config.allow_mutation = True
 
-<<<<<<< HEAD
-=======
 
->>>>>>> 22d83bff
 class ArtifactContainer(BaseModel):
     """A container for artifacts."""
 
