--- conflicted
+++ resolved
@@ -18,7 +18,7 @@
     sort_y: Optional[Sequence[int]] = None,
     flip_x_axis: bool = False,
     flip_y_axis: bool = False,
-    bar_count_values: Optional[Iterable] = None,
+    bar_count_values: Optional[pd.Series] = None,
     y_limits: Optional[tuple[float, float]] = None,
     fig_size: Optional[tuple[float, float]] = (5, 5),
     dpi: Optional[int] = 300,
@@ -28,27 +28,23 @@
     axis are available.
 
     Args:
-        x_values (Sequence): The x values of the bar chart.
-        y_values (Sequence): The y values of the bar chart.
-        x_title (str): title of x axis
-        y_title (str): title of y axis
-        plot_type (Optional[Union[List[str], str]], optional): type of plots.
+        x_values: The x values of the bar chart.
+        y_values: The y values of the bar chart.
+        x_title: title of x axis
+        y_title: title of y axis
+        plot_type: type of plots.
             Options are combinations of ["bar", "hbar", "line", "scatter"] Defaults to "bar".
-        labels: (Optional[list[str]]): Optional labels to add to the plot(s).
-<<<<<<< HEAD
-        sort_x (Optional[Iterable[int]], optional): order of values on the x-axis. Defaults to None.
-        sort_y (Optional[Iterable[int]], optional): order of values on the y-axis. Defaults to None.
-        bar_count_values (Optional[Iterable], optional): Values to use for overlaid histogram of n in bins. Defaults to None.
-=======
-        sort_x (Optional[Sequence[int]], optional): order of values on the x-axis. Defaults to None.
-        sort_y (Optional[Sequence[int]], optional): order of values on the y-axis. Defaults to None.
->>>>>>> 3e1e239c
-        y_limits (Optional[tuple[float, float]], optional): y-axis limits. Defaults to None.
-        fig_size (Optional[tuple], optional): figure size. Defaults to None.
-        dpi (Optional[int], optional): dpi of figure. Defaults to 300.
-        save_path (Optional[Path], optional): path to save figure. Defaults to None.
-        flip_x_axis (bool, optional): Whether to flip the x axis. Defaults to False.
-        flip_y_axis (bool, optional): Whether to flip the y axis. Defaults to False.
+        labels: Optional labels to add to the plot(s).
+        sort_x: order of values on the x-axis. Defaults to None.
+        sort_y: order of values on the y-axis. Defaults to None.
+        save_path: path to save figure. Defaults to None.
+        flip_x_axis: Whether to flip the x axis. Defaults to False.
+        flip_y_axis: Whether to flip the y axis. Defaults to False.
+        bar_count_values: Values to use for overlaid histogram of n in bins. Defaults to None.
+        y_limits: y-axis limits. Defaults to None.
+        fig_size: figure size. Defaults to None.
+        dpi: dpi of figure. Defaults to 300.
+        save_path: Path to save figure. Defaults to None.
 
     Returns:
         Union[None, Path]: None if save_path is None, else path to saved figure
@@ -84,13 +80,8 @@
     label_plots = []
     for y_series in y_sequences:
         for p_type in plot_type:
-<<<<<<< HEAD
             plot_function = plot_functions.get(p_type)
             plot = plot_function(df["x"], y_series, color="orange")
-=======
-            plot_function: Callable = plot_functions.get(p_type)  # type: ignore
-            plot = plot_function(df["x"], y_series)
->>>>>>> 3e1e239c
             if p_type == label_plot_type:
                 # need to one of the plot types for labelling
                 label_plots.append(plot)
