--- conflicted
+++ resolved
@@ -13,6 +13,7 @@
     plot_roc_auc_by_cyclic_time,
     plot_roc_auc_by_time_from_first_visit,
     plot_sensitivity_by_time_until_diagnosis,
+    plot_sensitivity_by_time_to_outcome_heatmap,
 )
 from psycop_model_training.model_eval.base_artifacts.plots.precision_recall import (
     plot_precision_recall,
@@ -60,16 +61,15 @@
         lookahead_bins = self.cfg.eval.lookahead_bins
 
         return [
-            ArtifactContainer(
-<<<<<<< HEAD
-                label="sensitivity_by_time_by_threshold",
-                artifact=plot_sensitivity_by_time_to_outcome_heatmap(
-                    eval_dataset=self.eval_ds,
-                    pred_proba_thresholds=pred_proba_percentiles,
-                    bins=lookahead_bins,
-                    save_path=self.save_dir / "sensitivity_by_time_by_threshold.png",
-                ),
-            ),
+            # ArtifactContainer(
+            #     label="sensitivity_by_time_by_threshold",
+            #     artifact=plot_sensitivity_by_time_to_outcome_heatmap(
+            #         eval_dataset=self.eval_ds,
+            #         pred_proba_thresholds=pred_proba_percentiles,
+            #         bins=lookahead_bins,
+            #         save_path=self.save_dir / "sensitivity_by_time_by_threshold.png",
+            #     ),
+            # ),
             # ArtifactContainer(
             #     label="auc_by_time_from_first_visit",
             #     artifact=plot_auc_by_time_from_first_visit(
@@ -78,15 +78,6 @@
             #         save_path=self.save_dir / "auc_by_time_from_first_visit.png",
             #     ),
             # ),
-=======
-                label="auc_by_time_from_first_visit",
-                artifact=plot_roc_auc_by_time_from_first_visit(
-                    eval_dataset=self.eval_ds,
-                    bins=lookahead_bins,
-                    save_path=self.save_dir / "auc_by_time_from_first_visit.png",
-                ),
-            ),
->>>>>>> 83e83dc1
             ArtifactContainer(
                 label="auc_by_calendar_time",
                 artifact=plot_metric_by_calendar_time(
@@ -168,13 +159,8 @@
                 label="recall_by_calendar_time",
                 artifact=plot_recall_by_calendar_time(
                     eval_dataset=self.eval_ds,
-<<<<<<< HEAD
                     pos_rate=[0.95, 0.97, 0.99],
                     bins=lookahead_bins,
-=======
-                    positive_rates=[0.95, 0.97, 0.99],
-                    bins=self.cfg.eval.lookahead_bins,
->>>>>>> 83e83dc1
                     y_limits=(0, 0.5),
                     save_path=self.save_dir / "recall_by_calendar_time.png",
                 ),
