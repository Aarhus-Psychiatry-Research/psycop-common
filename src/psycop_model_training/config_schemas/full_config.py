--- conflicted
+++ resolved
@@ -19,9 +19,5 @@
     preprocessing: PreprocessingConfigSchema
     model: ModelConfSchema
     train: TrainConfSchema
-<<<<<<< HEAD
     eval: EvalConfSchema  # noqa
-=======
-    eval: EvalConfSchema
-    debug: Optional[DebugConfSchema]
->>>>>>> 3e679a83
+    debug: Optional[DebugConfSchema]