"""Loaders for coercion data."""

# pylint: disable = non-ascii-name,missing-function-docstring

from typing import Optional

import pandas as pd

from psycop_feature_generation.loaders.raw.sql_load import sql_load
from psycop_feature_generation.loaders.raw.utils import unpack_intervals_to_days
from psycop_feature_generation.utils import data_loaders


@data_loaders.register("coercion_duration")
def coercion_duration(
    coercion_type: Optional[str] = None,
    reason_for_coercion: Optional[str] = None,
    n_rows: Optional[int] = None,
    unpack_to_days: Optional[bool] = False,
) -> pd.DataFrame:
    """Load coercion data. By default returns entire coercion data view with
    duration in hours as the value column.

    Args:
        coercion_type (str): Type of coercion, e.g. 'tvangsindlæggelse', 'bæltefiksering'. Defaults to None. # noqa: DAR102
        reason_for_coercion (str): Reason for coercion, e.g. 'farlighed'. Defaults to None.
        n_rows: Number of rows to return. Defaults to None which returns entire coercion data view.
        unpack_to_days: if we want to create features about the "current state" of the coercion instance, we need to unpack the start and end times to one row per day in the interval. Defaults to False.

    Returns:
        pd.DataFrame
    """

    coercion_discard = """('Døraflåsning', 'Personlig afskærmning over 24 timer', 'Koordinationsplan',
    'Udskrivningsaftale', 'Særlige dørlåse', 'Personlige alarm- og pejlesystemer', 'Andet' )"""

<<<<<<< HEAD
    sql = f"SELECT dw_ek_borger, datotid_start_sei, datotid_slut_sei, varighed_timer_sei, typetekst_sei FROM [fct].[FOR_tvang_alt_hele_kohorten_inkl_2021_feb2022] WHERE datotid_start_sei IS NOT NULL AND typetekst_sei NOT IN {coercion_discard}"
=======
    view = "[FOR_tvang_alt_hele_kohorten_inkl_2021_feb2022]"

    sql = f"SELECT dw_ek_borger, datotid_start_sei, datotid_slut_sei, varighed_timer_sei, typetekst_sei FROM [fct].{view} WHERE datotid_start_sei IS NOT NULL AND typetekst_sei NOT IN {coercion_discard}"
>>>>>>> 7ced913e

    if coercion_type and reason_for_coercion is None:

        sql += f" AND typetekst_sei = '{coercion_type}'"

    if coercion_type is None and reason_for_coercion:

        sql += f" AND begrundtekst_sei = '{reason_for_coercion}'"

    if coercion_type and reason_for_coercion:

        sql += f" AND typetekst_sei = '{coercion_type}' AND begrundtekst_sei = '{reason_for_coercion}'"

    df = sql_load(sql, database="USR_PS_FORSK", chunksize=None, n_rows=n_rows)

    # add end time as start time for acute sedation
    df.loc[df.typetekst_sei == "Beroligende medicin", "datotid_slut_sei"] = df[
        "datotid_start_sei"
    ]

    # drop nas for coercion end times
    df = df.dropna(subset="datotid_slut_sei")

    # Drop duplicate rows
    df = df.drop_duplicates(keep="first")

    df.rename(
        columns={"datotid_slut_sei": "timestamp", "varighed_timer_sei": "value"},
        inplace=True,
    )

    # Change NaNs to 0
    df["value"].fillna(0, inplace=True)

    if unpack_to_days:
        df = unpack_intervals_to_days(
            df, starttime_col="datotid_start_sei", endtime_col="timestamp"
        )

    return df[["dw_ek_borger", "timestamp", "value"]].reset_index(drop=True)


def _concatenate_coercion(
    coercion_types_list: list[dict[str, str]],
    n_rows: Optional[int] = None,
    unpack_to_days: Optional[bool] = False,
) -> pd.DataFrame:
    """Aggregate multiple types of coercion with multiple reasons into one
    column.

    Args:
        coercion_types_list (list): list of dictionaries containing a 'coercion_type' key and a 'reason_for_coercion' key. If keys not in dicts, they are set to None # noqa: DAR102
        n (int, optional): Number of rows to return. Defaults to None.
        unpack_to_days: if we want to create features about the "current state" of the coercion instance, we need to unpack the start and end times to one row per day in the interval. Defaults to False.

    Returns:
        pd.DataFrame
    """

    for d in coercion_types_list:  # Make sure proper keys are given
        if "coercion_type" not in d and "reason_for_coercion" not in d:
            raise KeyError(
                f'{d} does not contain either "coercion_type"  or "reason_for_coercion". At least one is required.',
            )
        if "coercion_type" not in d:
            d["coercion_type"] = None  # type: ignore
        if "reason_for_coercion" not in d:
            d["reason_for_coercion"] = None  # type: ignore

    dfs = [
        coercion_duration(
            coercion_type=d["coercion_type"],
            reason_for_coercion=d["reason_for_coercion"],
            n_rows=n_rows,
            unpack_to_days=unpack_to_days,
        )
        for d in coercion_types_list
    ]

    return pd.concat(dfs, axis=0).reset_index(drop=True)


# REASON (begrundtekst_sei) #


@data_loaders.register("farlighed")
def farlighed(
    n_rows: Optional[int] = None, unpack_to_days: Optional[bool] = False
) -> pd.DataFrame:
    coercion_types_list = [
        {
            "reason_for_coercion": "Farlighed",
        },
        {
            "reason_for_coercion": "På grund af farlighed",
        },
    ]

    return _concatenate_coercion(
        coercion_types_list=coercion_types_list,
        n_rows=n_rows,
        unpack_to_days=unpack_to_days,
    )


# Røde papirer ved tvangsindlæggelse/tvangstilbageholdelse
@data_loaders.register("paa_grund_af_farlighed")
def paa_grund_af_farlighed(
    n_rows: Optional[int] = None, unpack_to_days: Optional[bool] = False
) -> pd.DataFrame:
    return coercion_duration(
        reason_for_coercion="På grund af farlighed",
        n_rows=n_rows,
        unpack_to_days=unpack_to_days,
    )


# Gule papirer ved tvangsindlæggelse/tvangstilbageholdelse
@data_loaders.register("af_helbredsmaessige_grunde")
def af_helbredsmaessige_grunde(
    n_rows: Optional[int] = None, unpack_to_days: Optional[bool] = False
) -> pd.DataFrame:
    return coercion_duration(
        reason_for_coercion=" Af helbredsmæssige grunde",
        n_rows=n_rows,
        unpack_to_days=unpack_to_days,
    )


@data_loaders.register("urolig_tilstand")
def urolig_tilstand(
    n_rows: Optional[int] = None, unpack_to_days: Optional[bool] = False
) -> pd.DataFrame:
    return coercion_duration(
        reason_for_coercion="Urolig tilstand",
        n_rows=n_rows,
        unpack_to_days=unpack_to_days,
    )


@data_loaders.register("anden_begrundelse")
def anden_begrundelse(
    n_rows: Optional[int] = None, unpack_to_days: Optional[bool] = False
) -> pd.DataFrame:
    return coercion_duration(
        reason_for_coercion="Anden begrundelse",
        n_rows=n_rows,
        unpack_to_days=unpack_to_days,
    )


@data_loaders.register("naerliggende_eller_vaesentlig_fare_for_patienten_eller_andre")
def naerliggende_fare(
    n_rows: Optional[int] = None, unpack_to_days: Optional[bool] = False
) -> pd.DataFrame:
    return coercion_duration(
        reason_for_coercion="Nærliggende_eller_væsentlig_fare_for_patienten_eller_andre",
        n_rows=n_rows,
        unpack_to_days=unpack_to_days,
    )


# GENERAL TYPE (tabeltekst) ###
# frihedsberøvelser
@data_loaders.register("skema_1")
def skema_1(
    n_rows: Optional[int] = None, unpack_to_days: Optional[bool] = False
) -> pd.DataFrame:
    coercion_types_list = [
        {
            "coercion_type": "Tvangsindlæggelse",
        },
        {
            "coercion_type": "Tvangstilbageholdelse",
        },
    ]

    return _concatenate_coercion(
        coercion_types_list=coercion_types_list,
        n_rows=n_rows,
        unpack_to_days=unpack_to_days,
    )


# tvangsbehandlinger
@data_loaders.register("skema_2")
def skema_2(
    n_rows: Optional[int] = None, unpack_to_days: Optional[bool] = False
) -> pd.DataFrame:
    coercion_types_list = [
        {
            "coercion_type": "Af legemlig lidelse",
        },
        {
            "coercion_type": "Medicinering",
        },
        {
            "coercion_type": "Ernæring",
        },
        {
            "coercion_type": "ECT",
        },
    ]

    return _concatenate_coercion(
        coercion_types_list=coercion_types_list,
        n_rows=n_rows,
        unpack_to_days=unpack_to_days,
    )


@data_loaders.register("skema_2_without_nutrition")
def skema_2_without_nutrition(n_rows: Optional[int] = None) -> pd.DataFrame:
    coercion_types_list = [
        {
            "coercion_type": "Af legemlig lidelse",
        },
        {
            "coercion_type": "Medicinering",
        },
        {
            "coercion_type": "ECT",
        },
    ]

    return _concatenate_coercion(
        coercion_types_list=coercion_types_list,
        n_rows=n_rows,
    )


# magtanvendelse
@data_loaders.register("skema_3")
def skema_3(
    n_rows: Optional[int] = None, unpack_to_days: Optional[bool] = False
) -> pd.DataFrame:
    coercion_types_list = [
        {
            "coercion_type": "Bælte",
        },
        {
            "coercion_type": "Remme",
        },
        {
            "coercion_type": "Fastholden",
        },
        {
            "coercion_type": "Beroligende medicin",
        },
        {
            "coercion_type": "Handsker",
        },
    ]

    # "døraflåsning" and "personlig skærmning" are not included

    return _concatenate_coercion(
        coercion_types_list=coercion_types_list,
        n_rows=n_rows,
        unpack_to_days=unpack_to_days,
    )


# SPECIFIC TYPE (typetekst_sei) ###
# exists in the data, but not included here: [døraflåsning, personlig afskærmning, stofbælte, særlige dørlåse, tvungen opfølgning, personlige alarm, udskrivningsaftale, koordinationsplan]


@data_loaders.register("baelte")
def baelte(
    n_rows: Optional[int] = None, unpack_to_days: Optional[bool] = False
) -> pd.DataFrame:
    return coercion_duration(
        coercion_type="Bælte",
        n_rows=n_rows,
        unpack_to_days=unpack_to_days,
    )


@data_loaders.register("remme")
def remme(
    n_rows: Optional[int] = None, unpack_to_days: Optional[bool] = False
) -> pd.DataFrame:
    return coercion_duration(
        coercion_type="Remme",
        n_rows=n_rows,
        unpack_to_days=unpack_to_days,
    )


@data_loaders.register("fastholden")
def fastholden(
    n_rows: Optional[int] = None, unpack_to_days: Optional[bool] = False
) -> pd.DataFrame:
    return coercion_duration(
        coercion_type="Fastholden",
        n_rows=n_rows,
        unpack_to_days=unpack_to_days,
    )


@data_loaders.register("beroligende_medicin")
def beroligende_medicin(
    n_rows: Optional[int] = None, unpack_to_days: Optional[bool] = False
) -> pd.DataFrame:
    return coercion_duration(
        coercion_type="Beroligende medicin",
        n_rows=n_rows,
        unpack_to_days=unpack_to_days,
    )


@data_loaders.register("handsker")
def handsker(
    n_rows: Optional[int] = None, unpack_to_days: Optional[bool] = False
) -> pd.DataFrame:
    return coercion_duration(
        coercion_type="Handsker",
        n_rows=n_rows,
        unpack_to_days=unpack_to_days,
    )


@data_loaders.register("tvangsindlaeggelse")
def tvangsindlaeggelse(
    n_rows: Optional[int] = None, unpack_to_days: Optional[bool] = False
) -> pd.DataFrame:
    return coercion_duration(
        coercion_type="Tvangsindlæggelse",
        n_rows=n_rows,
        unpack_to_days=unpack_to_days,
    )


@data_loaders.register("tvangstilbageholdelse")
def tvangstilbageholdelse(
    n_rows: Optional[int] = None, unpack_to_days: Optional[bool] = False
) -> pd.DataFrame:
    return coercion_duration(
        coercion_type="Tvangstilbageholdelse",
        n_rows=n_rows,
        unpack_to_days=unpack_to_days,
    )


@data_loaders.register("medicinering")
def medicinering(
    n_rows: Optional[int] = None, unpack_to_days: Optional[bool] = False
) -> pd.DataFrame:
    return coercion_duration(
        coercion_type="Medicinering",
        n_rows=n_rows,
        unpack_to_days=unpack_to_days,
    )


@data_loaders.register("ect")
def ect(
    n_rows: Optional[int] = None, unpack_to_days: Optional[bool] = False
) -> pd.DataFrame:
    return coercion_duration(
        coercion_type="ECT",
        n_rows=n_rows,
        unpack_to_days=unpack_to_days,
    )


@data_loaders.register("ernaering")
def ernaering(
    n_rows: Optional[int] = None, unpack_to_days: Optional[bool] = False
) -> pd.DataFrame:
    return coercion_duration(
        coercion_type="Ernæring",
        n_rows=n_rows,
        unpack_to_days=unpack_to_days,
    )


@data_loaders.register("af_legemlig_lidelse")
def af_legemlig_lidelse(
    n_rows: Optional[int] = None, unpack_to_days: Optional[bool] = False
) -> pd.DataFrame:
    return coercion_duration(
        coercion_type="Af legemlig lidelse",
        n_rows=n_rows,
        unpack_to_days=unpack_to_days,
    )<|MERGE_RESOLUTION|>--- conflicted
+++ resolved
@@ -34,13 +34,11 @@
     coercion_discard = """('Døraflåsning', 'Personlig afskærmning over 24 timer', 'Koordinationsplan',
     'Udskrivningsaftale', 'Særlige dørlåse', 'Personlige alarm- og pejlesystemer', 'Andet' )"""
 
-<<<<<<< HEAD
-    sql = f"SELECT dw_ek_borger, datotid_start_sei, datotid_slut_sei, varighed_timer_sei, typetekst_sei FROM [fct].[FOR_tvang_alt_hele_kohorten_inkl_2021_feb2022] WHERE datotid_start_sei IS NOT NULL AND typetekst_sei NOT IN {coercion_discard}"
-=======
+
     view = "[FOR_tvang_alt_hele_kohorten_inkl_2021_feb2022]"
 
     sql = f"SELECT dw_ek_borger, datotid_start_sei, datotid_slut_sei, varighed_timer_sei, typetekst_sei FROM [fct].{view} WHERE datotid_start_sei IS NOT NULL AND typetekst_sei NOT IN {coercion_discard}"
->>>>>>> 7ced913e
+
 
     if coercion_type and reason_for_coercion is None:
 
