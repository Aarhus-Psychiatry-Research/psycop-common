--- conflicted
+++ resolved
@@ -13,97 +13,6 @@
 from psycop_feature_generation.loaders.raw.utils import load_from_codes
 from psycop_feature_generation.utils import data_loaders
 
-
-<<<<<<< HEAD
-=======
-def _load(
-    icd_code: Union[list[str], str],
-    source_timestamp_col_name: str,
-    fct: str,
-    output_col_name_override: Optional[str] = None,
-    wildcard_icd_code: Optional[bool] = True,
-    n_rows: Optional[int] = None,
-) -> pd.DataFrame:
-    """Load the visits that have diagnoses that match icd_code from the
-    beginning of their adiagnosekode string. Aggregates all that match.
-
-    Args:
-        icd_code (Union[list[str], str]): Substring(s) to match diagnoses for. # noqa: DAR102
-            Matches any diagnoses, whether a-diagnosis, b-diagnosis etc. If a list is passed, will
-            count a diagnosis as a match if any of the icd_codes in the list match.
-        source_timestamp_col_name (str): Name of the timestamp column in the SQL
-            view.
-        fct (str): Name of the SQL view to load from.
-        output_col_name_override (str, optional): Name of new column string. If not specified, defaults to the icd_code.
-        wildcard_icd_code (bool, optional): Whether to match on icd_code*.
-            Defaults to true.
-        n_rows: Number of rows to return. Defaults to None.
-
-    Returns:
-        pd.DataFrame: A pandas dataframe with dw_ek_borger, timestamp and
-            output_col_name = 1
-    """
-    fct = f"[{fct}]"
-
-    # Must be able to split a string like this:
-    #   A:DF431#+:ALFC3#B:DF329
-    # Which means that if wildcard_icd_code is False, we must match on icd_code# or icd_code followed by nothing.
-    # If it's true, we can match on icd_code*.
-
-    # Handle if there are multiple ICD codes to count together.
-    if isinstance(icd_code, list):
-        match_col_sql_strings = []
-
-        for code_str in icd_code:  # pylint: disable=not-an-iterable
-            if wildcard_icd_code:
-                match_col_sql_strings.append(
-                    f"lower(diagnosegruppestreng) LIKE '%{code_str.lower()}%'",
-                )
-            else:
-                # If the string is at the end of diagnosegruppestreng, it doesn't end with a hashtag
-                match_col_sql_strings.append(
-                    f"lower(diagnosegruppestreng) LIKE '%{code_str.lower()}'",
-                )
-
-                # But if it is at the end, it does
-                match_col_sql_strings.append(
-                    f"lower(diagnosegruppestreng) LIKE '%{code_str.lower()}#%'",
-                )
-
-        match_col_sql_str = " OR ".join(match_col_sql_strings)
-    else:
-        if wildcard_icd_code:
-            match_col_sql_str = (
-                f"lower(diagnosegruppestreng) LIKE '%{icd_code.lower()}%'"
-            )
-
-        else:
-            match_col_sql_str = f"lower(diagnosegruppestreng) LIKE '%{icd_code.lower()}' OR lower(diagnosegruppestreng) LIKE '%{icd_code.lower()}#%'"
-
-    sql = (
-        f"SELECT dw_ek_borger, {source_timestamp_col_name}, diagnosegruppestreng"
-        + f" FROM [fct].{fct} WHERE {source_timestamp_col_name} IS NOT NULL AND ({match_col_sql_str})"
-    )
-
-    df = sql_load(sql, database="USR_PS_FORSK", chunksize=None, n_rows=n_rows)
-
-    if output_col_name_override is None:
-        output_col_name = icd_code
-    else:
-        output_col_name = output_col_name_override
-
-    df[output_col_name] = 1
-
-    df.drop(["diagnosegruppestreng"], axis="columns", inplace=True)
-
-    return df.rename(
-        columns={
-            source_timestamp_col_name: "timestamp",
-        },
-    )
-
-
->>>>>>> 9fc10b3d
 def concat_from_physical_visits(
     icd_codes: list[str],
     output_col_name: str,
@@ -143,18 +52,11 @@
     }
 
     dfs = [
-<<<<<<< HEAD
         load_from_codes(
             codes_to_match=icd_codes,
             column_name="diagnosegruppestreng",
             output_col_name=output_col_name,
             wildcard_code=wildcard_icd_code,
-=======
-        _load(
-            icd_code=icd_codes,
-            output_col_name_override=output_col_name,
-            wildcard_icd_code=wildcard_icd_code,
->>>>>>> 9fc10b3d
             n_rows=n_rows,
             load_diagnoses=True,
             **kwargs,
@@ -170,13 +72,8 @@
 
 
 def from_physical_visits(
-<<<<<<< HEAD
     icd_code: Union[list[str], str],
     output_col_name: Optional[str] = "value",
-=======
-    icd_code: str,
-    output_col_name_override: Optional[str] = "value",
->>>>>>> 9fc10b3d
     n_rows: Optional[int] = None,
     wildcard_icd_code: Optional[bool] = False,
 ) -> pd.DataFrame:
@@ -215,17 +112,10 @@
         n_rows_per_df = None
 
     dfs = [
-<<<<<<< HEAD
         load_from_codes(
             codes_to_match=icd_code,
             code_col_name="diagnosegruppestreng",
             output_col_name=output_col_name,
-=======
-        _load(
-            icd_code=icd_code,
-            output_col_name_override=output_col_name_override,
-            wildcard_icd_code=wildcard_icd_code,
->>>>>>> 9fc10b3d
             n_rows=n_rows_per_df,
             wildcard_code=wildcard_icd_code,
             **kwargs,
