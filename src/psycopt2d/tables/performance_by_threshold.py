"""Get performance by which threshold is used to classify positive."""
from collections.abc import Iterable, Sequence
from typing import Optional, Union

import numpy as np
import pandas as pd
from psycopt2d.evaluation_class_v2 import EvalDataset
import wandb
from sklearn.metrics import confusion_matrix


def performance_by_threshold(  # pylint: disable=too-many-locals
    labels: Sequence[int],
    pred_probs: Sequence[float],
    positive_threshold: float,
    round_to: int = 4,
) -> pd.DataFrame:
    """Generates a row for a performance_by_threshold table.

    Args:
        labels (Iterable[int]): True labels.
        pred_probs (Iterable[float]): Model prediction probabilities.
        positive_threshold (float): Threshold for a probability to be
            labelled as "positive".
        round_to (int): Number of decimal places to round metrics

    Returns:
        pd.DataFrame
    """
    preds = np.where(pred_probs > positive_threshold, 1, 0)  # type: ignore

    conf_matrix = confusion_matrix(labels, preds)

    true_neg = conf_matrix[0][0]
    false_neg = conf_matrix[1][0]
    true_pos = conf_matrix[1][1]
    false_pos = conf_matrix[0][1]

    n_total = true_neg + false_neg + true_pos + false_pos

    true_prevalence = round((true_pos + false_neg) / n_total, round_to)

    positive_rate = round((true_pos + false_pos) / n_total, round_to)
    negative_rate = round((true_neg + false_neg) / n_total, round_to)

    pos_pred_val = round(true_pos / (true_pos + false_pos), round_to)
    neg_pred_val = round(true_neg / (true_neg + false_neg), round_to)

    sens = round(true_pos / (true_pos + false_neg), round_to)
    spec = round(true_neg / (true_neg + false_pos), round_to)

    false_pos_rate = round(false_pos / (true_neg + false_pos), round_to)
    neg_pos_rate = round(false_neg / (true_pos + false_neg), round_to)

    acc = round((true_pos + true_neg) / n_total, round_to)

    # Must return lists as values, otherwise pd.Dataframe requires setting indeces
    metrics_matrix = pd.DataFrame(
        {
            "positive_rate": [positive_rate],
            "negative_rate": [negative_rate],
            "true_prevalence": [true_prevalence],
            "PPV": [pos_pred_val],
            "NPV": [neg_pred_val],
            "sensitivity": [sens],
            "specificity": [spec],
            "FPR": [false_pos_rate],
            "FNR": [neg_pos_rate],
            "accuracy": [acc],
            "true_positives": [true_pos],
            "true_negatives": [true_neg],
            "false_positives": [false_pos],
            "false_negatives": [false_neg],
        },
    )

    return metrics_matrix.reset_index(drop=True)


def days_from_first_positive_to_diagnosis(
    ids: Iterable[Union[float, str]],
    pred_probs: Iterable[Union[float, str]],
    pred_timestamps: Iterable[pd.Timestamp],
    outcome_timestamps: Iterable[pd.Timestamp],
    positive_rate_threshold: Optional[float] = 0.5,
    aggregation_method: Optional[str] = "sum",
) -> float:
    """Calculate number of days from the first positive prediction to the
    patient's outcome timestamp.

    Args:
        ids (Iterable[Union[float, str]]): Iterable of patient IDs.
        pred_probs (Iterable[Union[float, str]]): Predicted probabilities.
        pred_timestamps (Iterable[pd.Timestamp]): Timestamps for each prediction time.
        outcome_timestamps (Iterable[pd.Timestamp]): Timestamps of patient outcome.
        positive_rate_threshold (float, optional): Threshold above which patients are classified as positive. Defaults to 0.5.
        aggregation_method (str, optional): How to aggregate the warning days. Defaults to "sum".

    Returns:
        float: _description_
    """
    # Generate df
    df = pd.DataFrame(
        {
            "id": ids,
            "pred_probs": pred_probs,
            "pred_timestamps": pred_timestamps,
            "outcome_timestamps": outcome_timestamps,
        },
    )

    # Keep only true positives
    df["true_positive"] = (df["pred_probs"] >= positive_rate_threshold) & (
        df["outcome_timestamps"].notnull()
    )
    df = df[df["true_positive"]]

    # Find timestamp of first positive prediction
    df["timestamp_first_pos_pred"] = df.groupby("id")["pred_timestamps"].transform(
        "min",
    )
    df = df[df["timestamp_first_pos_pred"].notnull()]

    # Keep only one record per patient
    df = df.drop_duplicates(
        subset=["id", "timestamp_first_pos_pred", "outcome_timestamps"],
    )

    # Calculate warning days
    df["warning_days"] = round(
        (df["outcome_timestamps"] - df["timestamp_first_pos_pred"])
        / np.timedelta64(1, "D"),
        0,
    )

    df = df[
        [
            "id",
            "timestamp_first_pos_pred",
            "outcome_timestamps",
            "warning_days",
        ]
    ]

    return df["warning_days"].agg(aggregation_method)


def generate_performance_by_positive_rate_table(
<<<<<<< HEAD
    eval_dataset: EvalDataset,
    positive_rate_thresholds: Iterable[Union[int, float]],
    pred_proba_thresholds: Iterable[float],
    output_format: Optional[str] = "df",
    **kwargs,
=======
    labels: Sequence[int],
    pred_probs: Sequence[float],
    positive_rate_thresholds: Sequence[Union[int, float]],
    pred_proba_thresholds: Sequence[float],
    ids: Sequence[Union[int, float]],
    pred_timestamps: Sequence[pd.Timestamp],
    outcome_timestamps: Sequence[pd.Timestamp],
    output_format: Optional[str] = "wandb_table",
>>>>>>> d2e0f837
) -> Union[pd.DataFrame, str]:
    """Generates a performance_by_threshold table as either a DataFrame or html
    object.

    Args:
        labels (Sequence[int]): True labels.
        pred_probs (Sequence[float]): Predicted probabilities.
        positive_rate_thresholds (Sequence[float]): Positive_rate_thresholds to add to the table, e.g. 0.99, 0.98 etc.
            Calculated so that the Xth percentile of predictions are classified as the positive class.
        pred_proba_thresholds (Sequence[float]): Thresholds above which predictions are classified as positive.
        ids (Sequence[Union[int, float]]): Ids to group on.
        pred_timestamps (Sequence[ pd.Timestamp ]): Timestamp for each prediction time.
        outcome_timestamps (Sequence[pd.Timestamp]): Timestamp for each outcome time.
        output_format (str, optional): Format to output - either "df" or "wandb_table". Defaults to "df".

    Returns:
        pd.DataFrame
    """

    # Round decimals to percent, e.g. 0.99 -> 99%
    if min(positive_rate_thresholds) < 1:
        positive_rate_thresholds = [x * 100 for x in positive_rate_thresholds]

    rows = []

    # For each percentile, calculate relevant performance metrics
    for threshold_value in pred_proba_thresholds:
        threshold_metrics = performance_by_threshold(
            labels=eval_dataset.y,
            pred_probs=eval_dataset.y_hat_probs,
            positive_threshold=threshold_value,
        )

        threshold_metrics[  # pylint: disable=unsupported-assignment-operation
            "total_warning_days"
        ] = days_from_first_positive_to_diagnosis(
            ids=eval_dataset.ids,
            pred_probs=eval_dataset.y_hat_probs,
            pred_timestamps=eval_dataset.pred_timestamps,
            outcome_timestamps=eval_dataset.outcome_timestamps,
            positive_rate_threshold=threshold_value,
            aggregation_method="sum",
        )

        threshold_metrics[  # pylint: disable=unsupported-assignment-operation
            "mean_warning_days"
        ] = round(
            days_from_first_positive_to_diagnosis(
                ids=eval_dataset.ids,
                pred_probs=eval_dataset.y_hat_probs,
                pred_timestamps=eval_dataset.pred_timestamps,
                outcome_timestamps=eval_dataset.outcome_timestamps,
                positive_rate_threshold=threshold_value,
                aggregation_method="mean",
            ),
            0,
        )

        rows.append(threshold_metrics)

    df = pd.concat(rows)

    df["warning_days_per_false_positive"] = (
        df["total_warning_days"] / df["false_positives"]
    ).round(1)

    if output_format == "html":
        return df.reset_index(drop=True).to_html()
    elif output_format == "df":
        return df.reset_index(drop=True)
    elif output_format == "wandb_table":
        return wandb.Table(dataframe=df.reset_index(drop=True))
    else:
        raise ValueError("Output format does not match anything that is allowed")<|MERGE_RESOLUTION|>--- conflicted
+++ resolved
@@ -4,9 +4,10 @@
 
 import numpy as np
 import pandas as pd
-from psycopt2d.evaluation_class_v2 import EvalDataset
 import wandb
 from sklearn.metrics import confusion_matrix
+
+from psycopt2d.evaluation_class_v2 import EvalDataset
 
 
 def performance_by_threshold(  # pylint: disable=too-many-locals
@@ -146,22 +147,11 @@
 
 
 def generate_performance_by_positive_rate_table(
-<<<<<<< HEAD
     eval_dataset: EvalDataset,
     positive_rate_thresholds: Iterable[Union[int, float]],
     pred_proba_thresholds: Iterable[float],
     output_format: Optional[str] = "df",
     **kwargs,
-=======
-    labels: Sequence[int],
-    pred_probs: Sequence[float],
-    positive_rate_thresholds: Sequence[Union[int, float]],
-    pred_proba_thresholds: Sequence[float],
-    ids: Sequence[Union[int, float]],
-    pred_timestamps: Sequence[pd.Timestamp],
-    outcome_timestamps: Sequence[pd.Timestamp],
-    output_format: Optional[str] = "wandb_table",
->>>>>>> d2e0f837
 ) -> Union[pd.DataFrame, str]:
     """Generates a performance_by_threshold table as either a DataFrame or html
     object.
