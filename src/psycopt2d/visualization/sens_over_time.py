"""Generate a plot of sensitivity by time to outcome."""
from collections.abc import Iterable
from functools import partial
from pathlib import Path
from typing import Optional, Union

import matplotlib
import matplotlib.pyplot as plt
import numpy as np
import pandas as pd
from psycopt2d.evaluation_class_v2 import EvalDataset

from psycopt2d.utils.utils import PROJECT_ROOT, round_floats_to_edge


def create_sensitivity_by_time_to_outcome_df(
    labels: Iterable[int],
    y_hat_probs: Iterable[int],
    pred_proba_threshold: float,
    outcome_timestamps: Iterable[pd.Timestamp],
    prediction_timestamps: Iterable[pd.Timestamp],
    bins: Iterable = (0, 1, 7, 14, 28, 182, 365, 730, 1825),
) -> pd.DataFrame:
    """Calculate sensitivity by time to outcome.

    Args:
        labels (Iterable[int]): True labels of the data.
        y_hat_probs (Iterable[int]): Predicted label probability.
        pred_proba_threshold (float): The pred_proba threshold above which predictions are classified as positive.
        outcome_timestamps (Iterable[pd.Timestamp]): Timestamp of the outcome, if any.
        prediction_timestamps (Iterable[pd.Timestamp]): Timestamp of the prediction.
        bins (list, optional): Default bins for time to outcome. Defaults to [0, 1, 7, 14, 28, 182, 365, 730, 1825].

    Returns:
        pd.DataFrame
    """

    # Modify pandas series to 1 if y_hat is larger than threshold, otherwise 0
    y_hat = pd.Series(y_hat_probs).apply(
        lambda x: 1 if x > pred_proba_threshold else 0,
    )

    df = pd.DataFrame(
        {
            "y": labels,
            "y_hat": y_hat,
            "outcome_timestamp": outcome_timestamps,
            "prediction_timestamp": prediction_timestamps,
        },
    )

    # Get proportion of y_hat == 1, which is equal to the positive rate in the data
    threshold_percentile = round(
        df[df["y_hat"] == 1].shape[0] / df.shape[0] * 100,
        2,
    )

    df = df[df["y"] == 1]

    # Calculate difference in days between columns
    df["days_to_outcome"] = (
        df["outcome_timestamp"] - df["prediction_timestamp"]
    ) / np.timedelta64(1, "D")

    df["true_positive"] = (df["y"] == 1) & (df["y_hat"] == 1)
    df["false_negative"] = (df["y"] == 1) & (df["y_hat"] == 0)

    df["days_to_outcome_binned"] = round_floats_to_edge(
        df["days_to_outcome"],
        bins=bins,
    )

    output_df = (
        df[["days_to_outcome_binned", "true_positive", "false_negative"]]
        .groupby("days_to_outcome_binned")
        .sum()
    )

    output_df["sens"] = round(
        output_df["true_positive"]
        / (output_df["true_positive"] + output_df["false_negative"]),
        2,
    )

    # Prep for plotting
    ## Save the threshold for each bin
    output_df["threshold"] = pred_proba_threshold

    output_df["threshold_percentile"] = threshold_percentile

    output_df = output_df.reset_index()

    # Convert days_to_outcome_binned to string for plotting
    output_df["days_to_outcome_binned"] = output_df["days_to_outcome_binned"].astype(
        str,
    )

    return output_df


def _generate_sensitivity_array(
    df: pd.DataFrame,
    n_decimals_y_axis: int,
):
    """Generate sensitivity array for plotting heatmap.

    Args:
        df (pd.DataFrame): Dataframe with columns "sens", "days_to_outcome_binned" and "threshold".
        n_decimals_y_axis (int): Number of decimals to round y axis labels to.

    Returns:
        A tuple containing the generated sensitivity array (np.ndarray), the x axis labels and the y axis labels rounded to n_decimals_y_axis.
    """
    x_labels = df["days_to_outcome_binned"].unique().tolist()

    y_labels = df["threshold_percentile"].unique().tolist()

    y_labels_rounded = [
        round(y_labels[value], n_decimals_y_axis) for value in range(len(y_labels))
    ]

    sensitivity_array = []

    for threshold in df["threshold"].unique().tolist():
        sensitivity_current_threshold = []

        df_subset_y = df[df["threshold"] == threshold]

        for days_interval in x_labels:
            df_subset_y_x = df_subset_y[
                df_subset_y["days_to_outcome_binned"] == days_interval
            ]
            if len(df_subset_y_x["sens"].unique().tolist()) > 1:
                raise ValueError(
                    f"More than one sensitivity value for this threshold ({threshold}) and days interval ({days_interval}).",
                )
            sensitivity_current_threshold.append(
                df_subset_y_x["sens"].unique().tolist()[0],
            )

        sensitivity_array.append(sensitivity_current_threshold)

    return (
        np.array(sensitivity_array),
        x_labels,
        y_labels_rounded,
    )


def _annotate_heatmap(
    image: matplotlib.image.AxesImage,
    data: Optional[np.array] = None,
    value_formatter: Optional[str] = "{x:.2f}",
    textcolors: Optional[tuple] = ("black", "white"),
    threshold: Optional[float] = None,
    **textkw,
):
    """A function to annotate a heatmap. Adapted from matplotlib documentation.

    Args:
        image (matplotlib.image.AxesImage): The AxesImage to be labeled.
        data (np.ndarray): Data used to annotate. If None, the image's data is used. Defaults to None.
        value_formatter (str, optional): The format of the annotations inside the heatmap. This should either use the string format method, e.g. "$ {x:.2f}", or be a :class:`matplotlib.ticker.Formatter`. Defaults to "{x:.2f}".
        textcolors (tuple, optional): A pair of colors. The first is used for values below a threshold, the second for those above. Defaults to ("black", "white").
        threshold (float, optional): Value in data units according to which the colors from textcolors are applied. If None (the default) uses the middle of the colormap as separation. Defaults to None.
        **kwargs (dict, optional): All other arguments are forwarded to each call to `text` used to create the text labels. Defaults to {}.

    Returns:
        texts (list): A list of matplotlib.text.Text instances for each label.
    """

    if not isinstance(data, (list, np.ndarray)):
        data = image.get_array()

    # Normalize the threshold to the images color range.
    if threshold is not None:
        threshold = image.norm(threshold)
    else:
        threshold = image.norm(data.max()) / 2.0

    # Set default alignment to center, but allow it to be
    # overwritten by textkw.
    test_kwargs = dict(
        horizontalalignment="center",
        verticalalignment="center",
    )
    test_kwargs.update(textkw)

    # Get the formatter in case a string is supplied
    if isinstance(value_formatter, str):
        value_formatter = matplotlib.ticker.StrMethodFormatter(value_formatter)

    # Loop over the data and create a `Text` for each "pixel".
    # Change the text's color depending on the data.
    texts = []
    for heat_row_idx in range(data.shape[0]):
        for heat_col_idx in range(data.shape[1]):
            test_kwargs.update(
                color=textcolors[
                    int(image.norm(data[heat_row_idx, heat_col_idx]) > threshold)
                ],
            )
            text = image.axes.text(
                heat_col_idx,
                heat_row_idx,
                value_formatter(data[heat_row_idx, heat_col_idx], None),
                **test_kwargs,
            )
            texts.append(text)

    return texts


def _format_sens_by_time_heatmap(
    colorbar_label,
    x_title,
    y_title,
    data,
    x_labels,
    y_labels,
    fig,
    axes,
    image,
) -> tuple[plt.Figure, plt.Axes]:
    # Create colorbar
    cbar = axes.figure.colorbar(image, ax=axes)
    cbar.ax.set_ylabel(colorbar_label, rotation=-90, va="bottom")

    # Show all ticks and label them with the respective list entries.
    axes.set_xticks(np.arange(data.shape[1]), labels=x_labels)
    axes.set_yticks(np.arange(data.shape[0]), labels=y_labels)

    # Let the horizontal axes labeling appear on top.
    axes.tick_params(
        top=False,
        bottom=True,
        labeltop=False,
        labelbottom=True,
    )

    # Rotate the tick labels and set their alignment.
    plt.setp(
        axes.get_xticklabels(),
        rotation=90,
        ha="right",
        rotation_mode="anchor",
    )

    # Turn spines off and create white grid.
    axes.spines[:].set_visible(False)

    axes.set_xticks(np.arange(data.shape[1] + 1) - 0.5, minor=True)
    axes.set_yticks(np.arange(data.shape[0] + 1) - 0.5, minor=True)
    axes.grid(which="minor", color="w", linestyle="-", linewidth=3)
    axes.tick_params(which="minor", bottom=False, left=False)

    # Add annotations
    _ = _annotate_heatmap(image, value_formatter="{x:.1f}")

    # Set axis labels and title
    axes.set(
        xlabel=x_title,
        ylabel=y_title,
    )

    fig.tight_layout()

    return fig, axes


def plot_sensitivity_by_time_to_outcome_heatmap(
    eval_dataset: EvalDataset,
    pred_proba_thresholds: list[float],
    bins: Iterable[int] = (0, 28, 182, 365, 730, 1825),
    color_map: Optional[str] = "PuBu",
    colorbar_label: Optional[str] = "Sensitivity",
    x_title: Optional[str] = "Days to outcome",
    y_title: Optional[str] = "Positive rate",
    n_decimals_y_axis: int = 4,
    save_path: Optional[Path] = None,
) -> Union[None, Path]:
    """Plot heatmap of sensitivity by time to outcome according to different
    positive rate thresholds.

    Args:
        bins (list, optional): Default bins for time to outcome. Defaults to [0, 1, 7, 14, 28, 182, 365, 730, 1825].
        color_map (str, optional): Colormap to use. Defaults to "PuBu".
        colorbar_label (str, optional): Colorbar label. Defaults to "Sensitivity".
        x_title (str, optional): X axis title. Defaults to "Days to outcome".
        y_title (str, optional): Y axis title. Defaults to "y_hat percentile".
        n_decimals_y_axis (int): Number of decimals to round y axis labels. Defaults to 4.
        save_path (Optional[Path], optional): Path to save the plot. Defaults to None.

    Returns:
        Union[None, Path]: None if save_path is None, else path to saved figure

    Examples:
        >>> from pathlib import Path
        >>> from psycopt2d.utils.utils import positive_rate_to_pred_probs

        >>> repo_path = Path(__file__).parent.parent.parent.parent
        >>> path = repo_path / "tests" / "test_data" / "synth_eval_data.csv"
        >>> df = pd.read_csv(path)

        >>> positive_rate_thresholds = [0.9, 0.8, 0.7, 0.6, 0.5, 0.4, 0.3, 0.2, 0.1]

        >>> pred_proba_thresholds = positive_rate_to_pred_probs(
        >>>     pred_probs=df["pred_prob"],
        >>>     positive_rate_thresholds=positive_rate_thresholds,
        >>> )

        >>> plot_sensitivity_by_time_to_outcome(
        >>>     labels=df["label"],
        >>>     y_hat_probs=df["pred_prob"],
        >>>     pred_proba_thresholds=pred_proba_thresholds,
        >>>     outcome_timestamps=df["timestamp_t2d_diag"],
        >>>     prediction_timestamps=df["timestamp"],
        >>>     bins=[0, 28, 182, 365, 730, 1825],
        >>> )
    """
    # Construct sensitivity dataframe
    # Note that threshold_percentile IS equal to the positive rate,
    # since it is calculated on the entire dataset, not just those
    # whose true label is 1.

    func = partial(
        create_sensitivity_by_time_to_outcome_df,
        labels=eval_dataset.y,
        y_hat_probs=eval_dataset.y_hat_probs,
        outcome_timestamps=eval_dataset.outcome_timestamps,
        prediction_timestamps=eval_dataset.pred_timestamps,
        bins=bins,
    )

    df = pd.concat(
        [
            func(
                pred_proba_threshold=pred_proba_thresholds[i],
            )
            for i in range(len(pred_proba_thresholds))
        ],
        axis=0,
    )

    # Prepare data for plotting
    data, x_labels, y_labels = _generate_sensitivity_array(
        df,
        n_decimals_y_axis=n_decimals_y_axis,
    )

    fig, axes = plt.subplots()  # pylint: disable=invalid-name

    # Plot the heatmap
    image = axes.imshow(data, cmap=color_map)  # pylint: disable=invalid-name

    fig, axes = _format_sens_by_time_heatmap(
        colorbar_label=colorbar_label,
        x_title=x_title,
        y_title=y_title,
        data=data,
        x_labels=x_labels,
        y_labels=y_labels,
        fig=fig,
        axes=axes,
        image=image,
    )

    if save_path is None:
        plt.show()
    else:
        plt.savefig(save_path)
        plt.close()
<<<<<<< HEAD
    return save_path
=======
    return save_path


if __name__ == "__main__":
    from psycopt2d.utils.utils import positive_rate_to_pred_probs

    path = PROJECT_ROOT / "tests" / "test_data" / "synth_eval_data.csv"
    df = pd.read_csv(path)

    for col in [col for col in df.columns if "timestamp" in col]:
        df[col] = pd.to_datetime(df[col])

    positive_rate_thresholds = [0.9, 0.8, 0.7, 0.6, 0.5, 0.4, 0.3, 0.2, 0.1]

    pred_proba_thresholds = positive_rate_to_pred_probs(
        pred_probs=df["pred_prob"],
        positive_rate_thresholds=positive_rate_thresholds,
    )

    plot_sensitivity_by_time_to_outcome_heatmap(
        labels=df["label"],
        y_hat_probs=df["pred_prob"],
        pred_proba_thresholds=pred_proba_thresholds,
        outcome_timestamps=df["timestamp_t2d_diag"],
        prediction_timestamps=df["timestamp"],
        bins=[0, 28, 182, 365, 730, 1825],
    )
>>>>>>> d2e0f837
<|MERGE_RESOLUTION|>--- conflicted
+++ resolved
@@ -8,8 +8,8 @@
 import matplotlib.pyplot as plt
 import numpy as np
 import pandas as pd
+
 from psycopt2d.evaluation_class_v2 import EvalDataset
-
 from psycopt2d.utils.utils import PROJECT_ROOT, round_floats_to_edge
 
 
@@ -370,34 +370,4 @@
     else:
         plt.savefig(save_path)
         plt.close()
-<<<<<<< HEAD
-    return save_path
-=======
-    return save_path
-
-
-if __name__ == "__main__":
-    from psycopt2d.utils.utils import positive_rate_to_pred_probs
-
-    path = PROJECT_ROOT / "tests" / "test_data" / "synth_eval_data.csv"
-    df = pd.read_csv(path)
-
-    for col in [col for col in df.columns if "timestamp" in col]:
-        df[col] = pd.to_datetime(df[col])
-
-    positive_rate_thresholds = [0.9, 0.8, 0.7, 0.6, 0.5, 0.4, 0.3, 0.2, 0.1]
-
-    pred_proba_thresholds = positive_rate_to_pred_probs(
-        pred_probs=df["pred_prob"],
-        positive_rate_thresholds=positive_rate_thresholds,
-    )
-
-    plot_sensitivity_by_time_to_outcome_heatmap(
-        labels=df["label"],
-        y_hat_probs=df["pred_prob"],
-        pred_proba_thresholds=pred_proba_thresholds,
-        outcome_timestamps=df["timestamp_t2d_diag"],
-        prediction_timestamps=df["timestamp"],
-        bins=[0, 28, 182, 365, 730, 1825],
-    )
->>>>>>> d2e0f837
+    return save_path