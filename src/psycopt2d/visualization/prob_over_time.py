"""Code for creating probabilities over time plots."""

from collections.abc import Iterable
from datetime import datetime
<<<<<<< HEAD
from pathlib import Path
from typing import Iterable, Optional, Union
=======
from typing import Optional, Union
>>>>>>> 47235339

import matplotlib
import matplotlib.pyplot as plt
import pandas as pd
import seaborn as sns


def plot_prob_over_time(
    timestamp: Iterable[datetime],
    pred_prob: Iterable[float],
    label: Iterable[Union[int, str]],
    outcome_timestamp: Iterable[Union[datetime, None]],
    patient_id: Iterable[Union[int, str]],
    x_axis: Optional[str] = "Time from outcome",
    y_axis: Optional[str] = "Model Predictive Probability",
    legend: Optional[str] = "Highest Predictive Probability",
    look_behind_distance: Optional[int] = None,
    line_opacity: Optional[float] = 0.3,
    fig_size: Optional[tuple] = (10, 10),
    save_path: Optional[Path] = None,
) -> Union[None, Path]:
    """Plot probabilities over time for a given outcome. Each element passed
    (e.g. timestamp, pred_prob etc.) must have the same length, and for each
    iterable, the i'th item must correspond to the same patient.

    Args:
        timestamp (Iterable[datetime]): Timestamps for each prediction time.
        pred_prob (Iterable[float]): The predictive probabilities of the model for each prediction time.
        label (Iterable[Union[int, str]]): True labels for each prediction time.
        outcome_timestamp (Iterable[Union[datetime, None]]): Timestamp of the
            positive outcome.
        patient_id (Iterable[Union[int, str]]): Patient ID for each prediction time. Used for
            connecting timestamp/pred-prob points into one line pr. patient.
        x_axis (str, optional): Label on x-axis. Defaults to "Time from outcome".
        y_axis (str, optional): Label of y-axis. Defaults to "Model Predictive
            Probability".
        legend (str, optional): Label on legend. Defaults to "Highest Predictive
            Probability".
        look_behind_distance (Optional[int], optional): Look-behind window. Used for
            shading the corresponding area. Defaults to None in which case no shaded
            areas is plotted.
        line_opacity (float, optional): Opacity of the line. Defaults to 0.3.
        fig_size (Optional[tuple], optional): figure size. Defaults to None.
        save_path (Optional[Path], optional): path to save figure. Defaults to None.

    Returns:
        Union[None, Path]: None if save_path is None, else path to saved figure

    Examples:
        >>> from pathlib import Path
        >>> repo_path = Path(__file__).parent.parent.parent.parent
        >>> path = repo_path / "tests" / "test_data" / "synth_eval_data.csv"
        >>> df = pd.read_csv(path)
        >>> alt.data_transformers.disable_max_rows()

        >>> plot_prob_over_time(
        >>>     patient_id=df["dw_ek_borger"],
        >>>     timestamp=df["timestamp"],
        >>>     pred_prob=df["pred_prob"],
        >>>     outcome_timestamp=df["timestamp_t2d_diag"],
        >>>     label=df["label"],
        >>>     look_behind=500,
        >>> )
    """

    # construct pandas df ensuring types
    plot_df = pd.DataFrame(
        {
            "timestamp": list(timestamp),
            "pred_prob": list(pred_prob),
            "outcome_timestamp": list(outcome_timestamp),
            "patient_id": list(patient_id),
            "label": list(label),
        },
    )
    # remove individuals with no outcome
    plot_df = plot_df.dropna()

    time_cols = ["timestamp", "outcome_timestamp"]
    plot_df.loc[:, time_cols] = plot_df[time_cols].apply(pd.to_datetime)
    plot_df["delta_time"] = plot_df["timestamp"] - plot_df["outcome_timestamp"]
    plot_df["delta_time"] = plot_df["delta_time"].dt.days

    plot_df["patient_id"] = plot_df["patient_id"].astype(str)
    plot_df["label"] = plot_df["label"].astype(str)

    max_pred_prob = plot_df.groupby(["patient_id"])["pred_prob"].max()
    plot_df["color"] = [max_pred_prob[id_] for id_ in plot_df["patient_id"]]

    plt.figure(figsize=fig_size)

    sns.lineplot(
        data=plot_df,
        x="delta_time",
        y="pred_prob",
        alpha=line_opacity,
        hue="color",
        palette="magma",
        legend="auto",
    )

    # Reformat y-axis values to percentage
    plt.gca().yaxis.set_major_formatter(matplotlib.ticker.PercentFormatter(xmax=1))

    plt.xlabel(x_axis, size=14)
    plt.ylabel(y_axis, size=14)

    plt.grid(color="grey", linestyle="--", linewidth=0.5, alpha=0.5)
    plt.gca().set_facecolor("#f2f2f2")

    plt.legend(title=legend, loc="lower right", fontsize=12)

    # Add shaded area for look-behind window
    if look_behind_distance is not None:
        plt.axvspan(
            -look_behind_distance,
            0,
            color="grey",
            alpha=0.2,
        )
        plt.text(
            -look_behind_distance / 2,
            plot_df["pred_prob"].max(),
            "Predictive window",
            horizontalalignment="center",
            verticalalignment="center",
            rotation=0,
            size=12,
        )

    if save_path is None:
        plt.show()
    else:
        plt.savefig(save_path)
        plt.close()
    return save_path


if __name__ == "__main__":
    from pathlib import Path

    from psycopt2d.utils import PROJECT_ROOT

    path = PROJECT_ROOT / "tests" / "test_data" / "synth_eval_data.csv"
    df = pd.read_csv(path)
    df.head()

    plot_prob_over_time(
        patient_id=df["dw_ek_borger"],
        timestamp=df["timestamp"],
        pred_prob=df["pred_prob"],
        outcome_timestamp=df["timestamp_t2d_diag"],
        label=df["label"],
        look_behind_distance=500,
    )<|MERGE_RESOLUTION|>--- conflicted
+++ resolved
@@ -2,12 +2,8 @@
 
 from collections.abc import Iterable
 from datetime import datetime
-<<<<<<< HEAD
 from pathlib import Path
-from typing import Iterable, Optional, Union
-=======
 from typing import Optional, Union
->>>>>>> 47235339
 
 import matplotlib
 import matplotlib.pyplot as plt
@@ -123,13 +119,13 @@
     # Add shaded area for look-behind window
     if look_behind_distance is not None:
         plt.axvspan(
-            -look_behind_distance,
+            -look_behind_distance,  # pylint: disable=invalid-unary-operand-type
             0,
             color="grey",
             alpha=0.2,
         )
         plt.text(
-            -look_behind_distance / 2,
+            -look_behind_distance / 2,  # pylint: disable=invalid-unary-operand-type
             plot_df["pred_prob"].max(),
             "Predictive window",
             horizontalalignment="center",
@@ -147,13 +143,10 @@
 
 
 if __name__ == "__main__":
-    from pathlib import Path
-
     from psycopt2d.utils import PROJECT_ROOT
 
     path = PROJECT_ROOT / "tests" / "test_data" / "synth_eval_data.csv"
     df = pd.read_csv(path)
-    df.head()
 
     plot_prob_over_time(
         patient_id=df["dw_ek_borger"],
