--- conflicted
+++ resolved
@@ -1,9 +1,5 @@
-<<<<<<< HEAD
+"""Functions for evaluating a model's prredictions."""
 from typing import Iterable
-=======
-"""Functions for evaluating a model's prredictions."""
-from typing import Optional
->>>>>>> 4d8d5210
 
 import altair as alt
 import numpy as np
@@ -36,7 +32,6 @@
     y_hat_prob_col_name: str,
     run: wandb.run,
 ):
-<<<<<<< HEAD
     """Runs the evaluation suite on the model and logs to WandB.
     At present, this includes:
     1. AUC
@@ -55,16 +50,6 @@
         train_col_names (Iterable[str]): Column names for all predictors
         y_hat_prob_col_name (str): Column name containing pred_proba output
         run (wandb.run): WandB run
-=======
-    """Evaluate a model's predictions.
-
-    Args:
-        cfg (any): Hydra config file.
-        eval_dataset (pd.DataFrame): Dataset to evaluate.
-        y_col_name (str): Column name for the true labels.
-        y_hat_prob_col_name (str): Column name for the predicted probabilities.
-        run (Optional[wandb.run]): wandb.run to attach plots to.
->>>>>>> 4d8d5210
     """
     y = eval_dataset[y_col_name]
     y_hat_probs = eval_dataset[y_hat_prob_col_name]
