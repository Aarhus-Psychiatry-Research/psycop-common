"""Functions for evaluating a model's predictions."""
from collections.abc import Iterable
from pathlib import Path
from typing import Optional

import numpy as np
import pandas as pd
from omegaconf.dictconfig import DictConfig
from sklearn.metrics import recall_score, roc_auc_score
from wandb.sdk.wandb_run import Run as wandb_run  # pylint: disable=no-name-in-module
from wasabi import Printer

from psycopt2d.tables import generate_feature_importances_table
from psycopt2d.tables.performance_by_threshold import (
    generate_performance_by_positive_rate_table,
)
<<<<<<< HEAD
from psycopt2d.tables.tables import feature_selection_table
from psycopt2d.utils import (
    AUC_LOGGING_FILE_PATH,
    PROJECT_ROOT,
    positive_rate_to_pred_probs,
    prediction_df_with_metadata_to_disk,
)
=======
from psycopt2d.utils import PROJECT_ROOT, positive_rate_to_pred_probs
>>>>>>> e58bf627
from psycopt2d.visualization import (
    plot_auc_by_time_from_first_visit,
    plot_feature_importances,
    plot_metric_by_time_until_diagnosis,
    plot_performance_by_calendar_time,
)
from psycopt2d.visualization.sens_over_time import (
    plot_sensitivity_by_time_to_outcome_heatmap,
)
from psycopt2d.visualization.utils import log_image_to_wandb


def log_feature_importances(
    cfg: DictConfig,
    feature_importance_dict: dict[str, float],
    run: wandb_run,
    save_path: Optional[Path] = None,
) -> dict[str, Path]:
    """Log feature importances to wandb."""
    feature_importance_plot_path = plot_feature_importances(
        feature_names=feature_importance_dict.keys(),
        feature_importances=feature_importance_dict.values(),
        top_n_feature_importances=cfg.evaluation.top_n_feature_importances,
        save_path=save_path,
    )

    # Log as table too for readability
    feature_importances_table = generate_feature_importances_table(
        feature_names=feature_importance_dict.keys(),
        feature_importances=feature_importance_dict.values(),
    )

    run.log({"feature_importance_table": feature_importances_table})

    return {"feature_importance": feature_importance_plot_path}


def evaluate_model(
    cfg,
    eval_df: pd.DataFrame,
    y_col_name: str,
    y_hat_prob_col_name: str,
    run: wandb_run,
    feature_importance_dict: Optional[dict[str, float]],
) -> None:
    """Runs the evaluation suite on the model and logs to WandB.
    At present, this includes:
    1. AUC
    2. Table of performance by pred_proba threshold
    3. Feature importance
    4. Sensitivity by time to outcome
    5. AUC by calendar time
    6. AUC by time from first visit
    7. F1 by time until diagnosis

    Args:
        cfg (OmegaConf): The hydra config from the run
        eval_df (pd.DataFrame): Evalaution split
        y_col_name (str): Label column name
        y_hat_prob_col_name (str): Column name containing pred_proba output
        run (wandb_run): WandB run to log to.
        feature_importance_dict (Optional[dict[str, float]]): Dict of feature
            names and their importance. If None, will not log feature importance.
    """
    msg = Printer(timestamp=True)

    msg.info("Starting model evaluation")

    SAVE_DIR = PROJECT_ROOT / ".tmp"  # pylint: disable=invalid-name
    # When parallelising tests, this causes issues since multiple processes
    # override the same dir at once.
    # Can be solved by allowing config to override this
    # and using tmp_dir in pytest. Not worth refactoring
    # right now, though.

    if not SAVE_DIR.exists():
        SAVE_DIR.mkdir()

    # Initialise relevant variables for the upcoming evaluation
    y = eval_df[y_col_name]  # pylint: disable=invalid-name
    y_hat_probs = eval_df[y_hat_prob_col_name]
    auc = round(roc_auc_score(y, y_hat_probs), 3)
    outcome_timestamps = eval_df[cfg.data.outcome_timestamp_col_name]
    pred_timestamps = eval_df[cfg.data.pred_timestamp_col_name]
    y_hat_int = np.round(y_hat_probs, 0)

<<<<<<< HEAD
    if "feature_selection" in pipe["preprocessing"].named_steps:
        selected_features = (
            eval_df[train_col_names]
            .columns[pipe["preprocessing"]["feature_selection"].get_support()]
            .to_list()
        )

        run.log(
            {
                "feature_selection_table": feature_selection_table(
                    feature_names=train_col_names,
                    selected_feature_names=selected_features,
                ),
            },
        )
=======
    date_bins_ahead: Iterable[int] = cfg.evaluation.date_bins_ahead
    date_bins_behind: Iterable[int] = cfg.evaluation.date_bins_behind

    # Drop date_bins_direction if they are further away than min_lookdirection_days
    if cfg.data.min_lookbehind_days:
        date_bins_behind = [
            b for b in date_bins_behind if cfg.data.min_lookbehind_days < b
        ]

    if cfg.data.min_lookahead_days:
        date_bins_ahead = [
            b for b in date_bins_ahead if cfg.data.min_lookahead_days < abs(b)
        ]

    # Invert date_bins_behind to negative if it's not already
    if min(date_bins_behind) >= 0:
        date_bins_behind = [-d for d in date_bins_behind]

    # Sort date_bins_behind and date_bins_ahead to be monotonically increasing if they aren't already
    date_bins_behind = sorted(date_bins_behind)
>>>>>>> e58bf627

    first_visit_timestamp = eval_df.groupby(cfg.data.id_col_name)[
        cfg.data.pred_timestamp_col_name
    ].transform("min")

    pred_proba_thresholds = positive_rate_to_pred_probs(
        pred_probs=y_hat_probs,
        positive_rate_thresholds=cfg.evaluation.positive_rate_thresholds,
    )

    msg.info(f"AUC: {auc}")
<<<<<<< HEAD
    run.log(
        {
            "roc_auc_unweighted": auc,
            "1_minus_roc_auc_unweighted": 1 - auc,
        },
    )
=======
    run.log({"1_minus_roc_auc_unweighted": 1 - auc})
>>>>>>> e58bf627

    # Tables
    # Performance by threshold
    performance_by_threshold_df = generate_performance_by_positive_rate_table(
        labels=y,
        pred_probs=y_hat_probs,
        positive_rate_thresholds=cfg.evaluation.positive_rate_thresholds,
        pred_proba_thresholds=pred_proba_thresholds,
        ids=eval_df[cfg.data.id_col_name],
        pred_timestamps=pred_timestamps,
        outcome_timestamps=outcome_timestamps,
    )
    run.log(
        {"performance_by_threshold": performance_by_threshold_df},
    )

    # Figures
    plots = {}

    # Feature importance
    if feature_importance_dict is not None:
        feature_importances_plot_dict = log_feature_importances(
            cfg=cfg,
            feature_importance_dict=feature_importance_dict,
            run=run,
            save_path=SAVE_DIR / "feature_importances.png",
        )

        plots.update(feature_importances_plot_dict)

    # Add plots
    plots.update(
        {
            "sensitivity_by_time_by_threshold": plot_sensitivity_by_time_to_outcome_heatmap(
                labels=y,
                y_hat_probs=y_hat_probs,
                pred_proba_thresholds=pred_proba_thresholds,
                outcome_timestamps=outcome_timestamps,
                prediction_timestamps=pred_timestamps,
                bins=date_bins_ahead,
                save_path=SAVE_DIR / "sensitivity_by_time_by_threshold.png",
            ),
            "auc_by_calendar_time": plot_performance_by_calendar_time(
                labels=y,
                y_hat=y_hat_probs,
                timestamps=pred_timestamps,
                bin_period="Y",
                metric_fn=roc_auc_score,
                y_title="AUC",
                save_path=SAVE_DIR / "auc_by_calendar_time.png",
            ),
            "auc_by_time_from_first_visit": plot_auc_by_time_from_first_visit(
                labels=y,
                y_hat_probs=y_hat_probs,
                first_visit_timestamps=first_visit_timestamp,
                prediction_timestamps=pred_timestamps,
                bins=date_bins_ahead,
                save_path=SAVE_DIR / "auc_by_time_from_first_visit.png",
            ),
            "recall_by_time_to_diagnosis": plot_metric_by_time_until_diagnosis(
                labels=y,
                y_hat=y_hat_int,
                diagnosis_timestamps=outcome_timestamps,
                prediction_timestamps=pred_timestamps,
                metric_fn=recall_score,
                y_title="Sensitivty (recall)",
                bins=date_bins_behind,
                save_path=SAVE_DIR / "recall_by_time_to_diagnosis.png",
            ),
        },
    )

    # Log all the figures to wandb
    for chart_name, chart_path in plots.items():
        log_image_to_wandb(chart_path=chart_path, chart_name=chart_name, run=run)

    msg.info("Finished model evaluation, logging charts to WandB")<|MERGE_RESOLUTION|>--- conflicted
+++ resolved
@@ -14,7 +14,6 @@
 from psycopt2d.tables.performance_by_threshold import (
     generate_performance_by_positive_rate_table,
 )
-<<<<<<< HEAD
 from psycopt2d.tables.tables import feature_selection_table
 from psycopt2d.utils import (
     AUC_LOGGING_FILE_PATH,
@@ -22,9 +21,6 @@
     positive_rate_to_pred_probs,
     prediction_df_with_metadata_to_disk,
 )
-=======
-from psycopt2d.utils import PROJECT_ROOT, positive_rate_to_pred_probs
->>>>>>> e58bf627
 from psycopt2d.visualization import (
     plot_auc_by_time_from_first_visit,
     plot_feature_importances,
@@ -111,7 +107,6 @@
     pred_timestamps = eval_df[cfg.data.pred_timestamp_col_name]
     y_hat_int = np.round(y_hat_probs, 0)
 
-<<<<<<< HEAD
     if "feature_selection" in pipe["preprocessing"].named_steps:
         selected_features = (
             eval_df[train_col_names]
@@ -127,7 +122,7 @@
                 ),
             },
         )
-=======
+
     date_bins_ahead: Iterable[int] = cfg.evaluation.date_bins_ahead
     date_bins_behind: Iterable[int] = cfg.evaluation.date_bins_behind
 
@@ -148,7 +143,6 @@
 
     # Sort date_bins_behind and date_bins_ahead to be monotonically increasing if they aren't already
     date_bins_behind = sorted(date_bins_behind)
->>>>>>> e58bf627
 
     first_visit_timestamp = eval_df.groupby(cfg.data.id_col_name)[
         cfg.data.pred_timestamp_col_name
@@ -160,16 +154,11 @@
     )
 
     msg.info(f"AUC: {auc}")
-<<<<<<< HEAD
     run.log(
         {
             "roc_auc_unweighted": auc,
-            "1_minus_roc_auc_unweighted": 1 - auc,
         },
     )
-=======
-    run.log({"1_minus_roc_auc_unweighted": 1 - auc})
->>>>>>> e58bf627
 
     # Tables
     # Performance by threshold
