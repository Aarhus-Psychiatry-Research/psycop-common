--- conflicted
+++ resolved
@@ -54,10 +54,10 @@
         y_hat_prob_col_name (str): Column name containing pred_proba output
         run (wandb_run): WandB run to log to.
     """
-    SAVE_DIR = PROJECT_ROOT / ".tmp"
+    SAVE_DIR = PROJECT_ROOT / ".tmp"  # pylint: disable=invalid-name
     if not SAVE_DIR.exists():
         SAVE_DIR.mkdir()
-    y = eval_dataset[y_col_name]
+    y = eval_dataset[y_col_name]  # pylint: disable=invalid-name
     y_hat_probs = eval_dataset[y_hat_prob_col_name]
     auc = round(roc_auc_score(y, y_hat_probs), 3)
     outcome_timestamps = eval_dataset[cfg.data.outcome_timestamp_col_name]
@@ -171,12 +171,6 @@
         },
     )
 
-<<<<<<< HEAD
     ## Log all the figures to wandb
     for chart_name, chart_path in plots.items():
-        log_image_to_wandb(chart_path=chart_path, chart_name=chart_name, run=run)
-=======
-    # Log all the figures to wandb
-    for chart_name, chart_obj in plots.items():
-        log_altair_to_wandb(chart=chart_obj, chart_name=chart_name, run=run)
->>>>>>> 47235339
+        log_image_to_wandb(chart_path=chart_path, chart_name=chart_name, run=run)