"""Example script to train (multiple) models and simultaneously log the results
to wandb. Logs AUC for all models, and runs the full model evaluation suite on
the best performing ones.

Usage:
- Set the constants in the first section of the script (mainly under the # RUN CONSTANTS header).
- Replace the HYDRA_ARGS string with the desired arguments for `train_model.py`
- Run this script from project root with `python src/psycopt2d/train_and_log_models.py`
"""
import subprocess
import time

from hydra import compose, initialize
from wasabi import Printer

# RUN CONSTANTS
CONFIG_NAME = "integration_testing.yaml"

<<<<<<< HEAD
HYDRA_ARGS = f"--multirun project.wandb.mode='dryrun' model.args.tree_method='auto' --config-name {CONFIG_NAME}"
=======
HYDRA_ARGS = f"--multirun +model=xgboost project.wandb.mode='dryrun' model.args.tree_method='auto' --config-name {CONFIG_NAME}"
>>>>>>> 12f81682
OVERTACI = "false"  # Change to "true" if running on overtaci

# WATCHER CONSTANTS
WANDB_ENTITY = (
    "psycop"  # The wandb entity to upload to (e.g. "psycop" or your user name)
)
N_RUNS_BEFORE_FIRST_EVAL = (
    "1"  # The number of runs to upload to wandb before evaluating the best runs.
)
KEEP_WATCHER_ALIVE_AFTER_TRAINING_FINISHED_MINUTES = (
    5  # minutes to wait for the wandb watcher after training
)
# has finished. Will kill the watcher after this time.
ARCHIVE_ALL_WANDB_RUNS = "false"  # whether to archive all runs in the wandb folder
# before starting model training. Change to "t" to archive all wandb runs

if __name__ == "__main__":
    msg = Printer(timestamp=True)

    with initialize(version_base=None, config_path="config/"):
        cfg = compose(
            config_name=CONFIG_NAME,
        )
    trainer = subprocess.Popen(
        ["python", "src/psycopt2d/train_model.py", *HYDRA_ARGS.split(" ")],
    )
    watcher = subprocess.Popen(
        [
            "python",
            "src/psycopt2d/model_training_watcher.py",
            "--entity",
            WANDB_ENTITY,
            "--project_name",
            cfg.project.name,
            "--n_runs_before_eval",
            N_RUNS_BEFORE_FIRST_EVAL,
            "--overtaci",
            OVERTACI,
            "--timeout",
            "None",
            "--clean_wandb_dir",
            ARCHIVE_ALL_WANDB_RUNS,
        ],
    )
    while trainer.poll() is None:
        time.sleep(1)

    msg.good(
        f"Training finished. Stopping the watcher in {KEEP_WATCHER_ALIVE_AFTER_TRAINING_FINISHED_MINUTES} minutes...",
    )
    time.sleep(60 * KEEP_WATCHER_ALIVE_AFTER_TRAINING_FINISHED_MINUTES)
    watcher.kill()
    msg.good("Watcher stopped.")<|MERGE_RESOLUTION|>--- conflicted
+++ resolved
@@ -7,6 +7,9 @@
 - Replace the HYDRA_ARGS string with the desired arguments for `train_model.py`
 - Run this script from project root with `python src/psycopt2d/train_and_log_models.py`
 """
+
+# TODO: Should be unified with the other train_and_log_models in application. Will be done when merging parent branch.
+
 import subprocess
 import time
 
@@ -16,11 +19,7 @@
 # RUN CONSTANTS
 CONFIG_NAME = "integration_testing.yaml"
 
-<<<<<<< HEAD
 HYDRA_ARGS = f"--multirun project.wandb.mode='dryrun' model.args.tree_method='auto' --config-name {CONFIG_NAME}"
-=======
-HYDRA_ARGS = f"--multirun +model=xgboost project.wandb.mode='dryrun' model.args.tree_method='auto' --config-name {CONFIG_NAME}"
->>>>>>> 12f81682
 OVERTACI = "false"  # Change to "true" if running on overtaci
 
 # WATCHER CONSTANTS
