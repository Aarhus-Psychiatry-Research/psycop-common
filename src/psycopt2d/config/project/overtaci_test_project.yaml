name: psycop-t2d-testing
seed: 42
<<<<<<< HEAD
wandb_mode: "offline" # Which mode to run WanDB in. Takes "run", "dryrun", "offline" and "disabled"
wandb_group: "psycop-t2d"
=======
wandb_mode: "run" # Which mode to run WanDB in. Takes "run", "dryrun", "offline" and "disabled"
wandb_entity: "psycop" # Optional[str]
>>>>>>> b6332744
<|MERGE_RESOLUTION|>--- conflicted
+++ resolved
@@ -1,9 +1,5 @@
 name: psycop-t2d-testing
 seed: 42
-<<<<<<< HEAD
 wandb_mode: "offline" # Which mode to run WanDB in. Takes "run", "dryrun", "offline" and "disabled"
 wandb_group: "psycop-t2d"
-=======
-wandb_mode: "run" # Which mode to run WanDB in. Takes "run", "dryrun", "offline" and "disabled"
-wandb_entity: "psycop" # Optional[str]
->>>>>>> b6332744
+wandb_entity: "psycop" # Optional[str]