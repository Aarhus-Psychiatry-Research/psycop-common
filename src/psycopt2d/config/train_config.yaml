--- conflicted
+++ resolved
@@ -8,16 +8,10 @@
   min_lookahead_days: 0 # (int): Drop all prediction times where (max timestamp in the dataset) - (current timestamp) is less than min_lookahead_days
   lookahead_days: 1826.25 # (float): Number of days from prediction time to look ahead for the outcome.
   pred_col_name_prefix: "pred_" # (str): prefix of predictor columns
-<<<<<<< HEAD
   pred_timestamp_col_name: timestamp # (str): Column name for prediction times
   outcome_timestamp_col_name: "timestamp_diabetes_any"  # (str): Column name for outcome timestamps
   id_col_name: dw_ek_borger # (str): Citizen colnames
   source: sql # Where to load data from. Takes "sql" or "synthetic"
-=======
-  pred_timestamp_col_name: "timestamp"
-  outcome_timestamp_col_name: "timestamp_first_diabetes_any"
-  id_col_name: "dw_ek_borger"
->>>>>>> fb2c6492
 preprocessing:
   convert_to_boolean: False # (Boolean): Convert all prediction values (except gender) to boolean. Defaults to False
   convert_datetimes_to: False # (str): Options include ordinal or False 
@@ -26,15 +20,8 @@
   xgboost: # Hyperparameters for xgboost: See more here: https://xgboost.readthedocs.io/en/stable/python/python_api.html#xgboost.XGBClassifier
     n_estimators: 100
 training:
-<<<<<<< HEAD
   n_splits: Null # (int, Null): Number of k-folds during CV. If Null, loads pre-defined dataset.
 evaluation:
-=======
-  data_source: SQL # Where to load data from. Takes "SQL" or "synth"
-  n_splits: Null # (int, Null): Number of k-folds during CV. If Null, loads pre-defined dataset.
-evaluation:
-  wandb: True
->>>>>>> fb2c6492
   tables:
     performance_by_threshold:
       threshold_percentiles: [0.001, 0.01, 0.1, 1, 3, 5, 10, 25, 50, 75, 90, 95, 97, 99, 99.9, 99.99, 99.999]