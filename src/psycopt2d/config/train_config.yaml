project: 
  name: psycop-t2d
  seed: 42
  wandb_mode: "disabled"
data:
  n_training_samples: 50000  # Number of training samples to use, defaults to None in which cases it uses all samples.
  drop_patient_if_outcome_before_date: 2011-01-01
  min_lookahead_days: 0 # (int): Drop all prediction times where (max timestamp in the dataset) - (current timestamp) is less than min_lookahead_days
  lookahead_days: 1826.25 # (float): Number of days from prediction time to look ahead for the outcome.
<<<<<<< HEAD
  pred_col_name_prefix: "pred_" # (str): prefix of predictor columns
  pred_timestamp_col_name: "timestamp"
  outcome_timestamp_col_name: "timestamp_diabetes_any"  # (str): Column name for outcome timestamps
  id_col_name: dw_ek_borger
  source: sql # Where to load data from. Takes "sql" or "synthetic"
=======
  pred_col_name_prefix: pred_ # (str): prefix of predictor columns
  pred_timestamp_col_name: timestamp # (str): Column name for prediction times
  outcome_timestamp_col_name: timestamp_diabetes_any # (str): Column name for outcome timestamps
  id_col_name: dw_ek_borger # (str): Citizen colnames
  data_source: sql # Where to load data from. Takes sql or synthetic
>>>>>>> edf0c664
preprocessing:
  convert_to_boolean: False # (Boolean): Convert all prediction values (except gender) to boolean. Defaults to False
  convert_datetimes_to: False # (str): Options include ordinal or False 
model:
  model_name: xgboost # (str): Model, can currently take xgboost
  xgboost: # Hyperparameters for xgboost: See more here: https://xgboost.readthedocs.io/en/stable/python/python_api.html#xgboost.XGBClassifier
    n_estimators: 100
training:
  n_splits: Null # (int, Null): Number of k-folds during CV. If Null, loads pre-defined dataset.
evaluation:
  tables:
    performance_by_threshold:
      threshold_percentiles: [0.01, 1, 3, 5, 10, 25, 50, 75, 90, 95, 97, 99, 99.9]<|MERGE_RESOLUTION|>--- conflicted
+++ resolved
@@ -7,19 +7,11 @@
   drop_patient_if_outcome_before_date: 2011-01-01
   min_lookahead_days: 0 # (int): Drop all prediction times where (max timestamp in the dataset) - (current timestamp) is less than min_lookahead_days
   lookahead_days: 1826.25 # (float): Number of days from prediction time to look ahead for the outcome.
-<<<<<<< HEAD
   pred_col_name_prefix: "pred_" # (str): prefix of predictor columns
-  pred_timestamp_col_name: "timestamp"
+  pred_timestamp_col_name: timestamp # (str): Column name for prediction times
   outcome_timestamp_col_name: "timestamp_diabetes_any"  # (str): Column name for outcome timestamps
-  id_col_name: dw_ek_borger
+  id_col_name: dw_ek_borger # (str): Citizen colnames
   source: sql # Where to load data from. Takes "sql" or "synthetic"
-=======
-  pred_col_name_prefix: pred_ # (str): prefix of predictor columns
-  pred_timestamp_col_name: timestamp # (str): Column name for prediction times
-  outcome_timestamp_col_name: timestamp_diabetes_any # (str): Column name for outcome timestamps
-  id_col_name: dw_ek_borger # (str): Citizen colnames
-  data_source: sql # Where to load data from. Takes sql or synthetic
->>>>>>> edf0c664
 preprocessing:
   convert_to_boolean: False # (Boolean): Convert all prediction values (except gender) to boolean. Defaults to False
   convert_datetimes_to: False # (str): Options include ordinal or False 
