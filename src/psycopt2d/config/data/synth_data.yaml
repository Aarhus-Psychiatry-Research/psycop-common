# @package _global_
<<<<<<< HEAD

=======
>>>>>>> c28e8524
data:
  n_training_samples: null
  min_lookahead_days: null
  min_prediction_time_date: null
  lookahead_days: 30
  pred_col_name_prefix: "pred_"
  pred_timestamp_col_name: timestamp
  outcome_timestamp_col_name: timestamp_outcome
  id_col_name: citizen_ids
  source: synthetic
  min_lookbehind_days: null
<<<<<<< HEAD
  drop_patient_if_outcome_before_date: null
=======
  drop_patient_if_outcome_before_date: null
  lookbehind_combination: null

# Parameters that will only take effect if running with --multirun
hydra:
  sweeper:
    params:
      ++data.lookbehind_combinations: choice([30, 90], [30])
>>>>>>> c28e8524
<|MERGE_RESOLUTION|>--- conflicted
+++ resolved
@@ -1,8 +1,4 @@
 # @package _global_
-<<<<<<< HEAD
-
-=======
->>>>>>> c28e8524
 data:
   n_training_samples: null
   min_lookahead_days: null
@@ -14,9 +10,6 @@
   id_col_name: citizen_ids
   source: synthetic
   min_lookbehind_days: null
-<<<<<<< HEAD
-  drop_patient_if_outcome_before_date: null
-=======
   drop_patient_if_outcome_before_date: null
   lookbehind_combination: null
 
@@ -24,5 +17,4 @@
 hydra:
   sweeper:
     params:
-      ++data.lookbehind_combinations: choice([30, 90], [30])
->>>>>>> c28e8524
+      ++data.lookbehind_combinations: choice([30, 90], [30])