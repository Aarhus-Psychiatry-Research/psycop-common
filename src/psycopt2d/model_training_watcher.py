--- conflicted
+++ resolved
@@ -4,19 +4,16 @@
 import time
 from distutils.util import strtobool  # pylint: disable=deprecated-module
 from pathlib import Path
-from typing import Optional
+from typing import Optional, Union
 
 import wandb
 from wandb.apis.public import Api  # pylint: disable=no-name-in-module
 from wandb.sdk.wandb_run import Run  # pylint: disable=no-name-in-module
 from wasabi import msg
 
+from psycopt2d.configs import ModelEvalData
 from psycopt2d.evaluation import evaluate_model
-<<<<<<< HEAD
 from psycopt2d.utils.utils import (
-=======
-from psycopt2d.utils import (
->>>>>>> dce563e6
     MODEL_PREDICTIONS_PATH,
     PROJECT_ROOT,
     infer_outcome_col_name,
@@ -59,8 +56,8 @@
 
         self.verbose = verbose
         # A queue for runs waiting to be uploaded to WandB
-        self.run_id_eval_candidates_queue = []
-        self.max_performance = 0
+        self.run_id_eval_candidates_queue: list[str] = []
+        self.max_performance = 0.0
 
         self.archive_path = WANDB_DIR / "archive"
         self.archive_path.mkdir(exist_ok=True, parents=True)
@@ -85,7 +82,7 @@
         if len(self.run_id_eval_candidates_queue) >= self.n_runs_before_eval:
             self.evaluate_best_runs()
 
-    def _upload_run_dir(self, run_dir: Path) -> None:
+    def _upload_run_dir(self, run_dir: Path) -> str:
         """Upload a single run to wandb."""
         # get stdout from subprocess.run
         proc = subprocess.run(
@@ -113,12 +110,11 @@
 
             wandb_sync_stdout = self._upload_run_dir(run_folder)
 
-            # TODO: If upload_run_dir fails, we should not archive the run.
-            # use return from subprocess.run to check if it failed. See docs: https://docs.python.org/3/library/subprocess.html
             if ".wandb file is empty" in wandb_sync_stdout:
                 if self.verbose:
                     msg.warn(f"Run {run_id} is still running. Skipping.")
                 continue
+
             self._archive_run_dir(run_folder)
             self.run_id_eval_candidates_queue.append(run_id)
 
@@ -126,7 +122,7 @@
         """Get the evaluation path for a single run."""
         return list(self.model_data_dir.glob(f"*{run_id}*"))[0]
 
-    def _get_eval_data(self, run_id: str) -> tuple:
+    def _get_eval_data(self, run_id: str) -> ModelEvalData:
         """Get the evaluation data for a single run."""
         run_eval_dir = self._get_run_evaluation_dir(run_id)
 
@@ -140,7 +136,7 @@
         y_col_name = infer_outcome_col_name(df=eval_data.df, prefix="outc_")
         y_hat_prob_col_name = infer_y_hat_prob_col_name(df=eval_data.df)
         # get wandb run
-        run = wandb.init(project=self.project_name, entity=self.entity, id=run_id)
+        run: Run = wandb.init(project=self.project_name, entity=self.entity, id=run_id)  # type: ignore
 
         # run evaluation
         evaluate_model(
@@ -157,7 +153,7 @@
         """Get the wandb run object from the run id."""
         return Api().run(f"{self.entity}/{self.project_name}/{run_id}")
 
-    def _get_run_performance(self, run_id: str) -> float:
+    def _get_run_performance(self, run_id: str) -> Optional[float]:
         """Get the performance of a single run and check if it failed."""
         run = self._get_wandb_run(run_id)
         if "roc_auc_unweighted" in run.summary:
