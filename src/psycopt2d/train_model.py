"""Training script for training a single model for predicting t2d."""
import os
from collections.abc import Iterable
from datetime import datetime
from pathlib import Path
from typing import Optional

import hydra
import numpy as np
import pandas as pd
import wandb
from omegaconf.dictconfig import DictConfig
from sklearn.feature_selection import SelectPercentile, chi2, f_classif
from sklearn.impute import SimpleImputer
from sklearn.metrics import roc_auc_score
from sklearn.model_selection import StratifiedGroupKFold
from sklearn.pipeline import Pipeline
from sklearn.preprocessing import StandardScaler
from wasabi import Printer

from psycopt2d.evaluation import evaluate_model
from psycopt2d.load import load_train_and_val_from_cfg
from psycopt2d.models import MODELS
<<<<<<< HEAD
from psycopt2d.preprocessing.feature_transformers import (
    ConvertToBoolean,
    DateTimeConverter,
)
from psycopt2d.utils import create_wandb_folders, flatten_nested_dict
=======
from psycopt2d.utils import (
    create_wandb_folders,
    flatten_nested_dict,
    get_feature_importance_dict,
    prediction_df_with_metadata_to_disk,
)
>>>>>>> e58bf627

CONFIG_PATH = Path(__file__).parent / "config"
TRAINING_COL_NAME_PREFIX = "pred_"

# Handle wandb not playing nice with joblib
os.environ["WANDB_START_METHOD"] = "thread"


def create_preprocessing_pipeline(cfg):
    """Create preprocessing pipeline based on config."""
    steps = []

    if cfg.preprocessing.convert_datetimes_to:
        dtconverter = DateTimeConverter(
            convert_to=cfg.preprocessing.convert_datetimes_to,
        )
        steps.append(("DateTimeConverter", dtconverter))

    if cfg.preprocessing.convert_to_boolean:
        steps.append(("ConvertToBoolean", ConvertToBoolean()))

    if cfg.model.require_imputation:
        steps.append(
            ("Imputation", SimpleImputer(strategy=cfg.preprocessing.imputation_method)),
        )
    if cfg.preprocessing.transform in {
        "z-score-normalization",
        "z-score-normalisation",
    }:
        steps.append(
            ("z-score-normalization", StandardScaler()),
        )

    if cfg.preprocessing.feature_selection_method == "f_classif":
        steps.append(
            (
                "feature_selection",
                SelectPercentile(
                    f_classif,
                    percentile=cfg.preprocessing.feature_selection_params.percentile,
                ),
            ),
        )
    if cfg.preprocessing.feature_selection_method == "chi2":
        steps.append(
            (
                "feature_selection",
                SelectPercentile(
                    chi2,
                    percentile=cfg.preprocessing.feature_selection_params.percentile,
                ),
            ),
        )

    return Pipeline(steps)


def create_model(cfg):
    """Instantiate and return a model object based on settings in the config
    file."""
    model_dict = MODELS.get(cfg.model.model_name)

    model_args = model_dict["static_hyperparameters"]

    training_arguments = getattr(cfg.model, "args")
    model_args.update(training_arguments)

    return model_dict["model"](**model_args)


def stratified_cross_validation(
    cfg,
    pipe: Pipeline,
    train_df: pd.DataFrame,
    train_col_names: Iterable[str],
    outcome_col_name: str,
    n_splits: int,
):
    """Performs stratified and grouped cross validation using the pipeline."""
    msg = Printer(timestamp=True)

    X = train_df[train_col_names]  # pylint: disable=invalid-name
    y = train_df[outcome_col_name]  # pylint: disable=invalid-name

    # Create folds
    msg.info("Creating folds")
    folds = StratifiedGroupKFold(n_splits=n_splits).split(
        X=X,
        y=y,
        groups=train_df[cfg.data.id_col_name],
    )

    # Perform CV and get out of fold predictions
    train_df["oof_y_hat"] = np.nan

    for i, (train_idxs, val_idxs) in enumerate(folds):
        msg_prefix = f"Fold {i + 1}"

        msg.info(f"{msg_prefix}: Training fold")

        X_train, y_train = (  # pylint: disable=invalid-name
            X.loc[train_idxs],
            y.loc[train_idxs],
        )  # pylint: disable=invalid-name
        pipe.fit(X_train, y_train)

        y_pred = pipe.predict_proba(X_train)[:, 1]

        msg.info(f"{msg_prefix}: AUC = {round(roc_auc_score(y_train,y_pred), 3)}")

        train_df.loc[val_idxs, "oof_y_hat"] = pipe.predict_proba(X.loc[val_idxs])[
            :,
            1,
        ]

    return train_df


def train_and_eval_on_crossvalidation(
    cfg: DictConfig,
    train: pd.DataFrame,
    val: pd.DataFrame,
    pipe: Pipeline,
    outcome_col_name: str,
    train_col_names: Iterable[str],
    n_splits: int,
) -> pd.DataFrame:
    """Train model on cross validation folds and return evaluation dataset.

    Args:
        cfg (DictConfig): Config object
        train: Training dataset
        val: Validation dataset
        pipe: Pipeline
        outcome_col_name: Name of the outcome column
        train_col_names: Names of the columns to use for training
        n_splits: Number of folds for cross validation.

    Returns:
        Evaluation dataset
    """
    msg = Printer(timestamp=True)

    msg.info("Concatenating train and val for crossvalidation")
    train_val = pd.concat([train, val], ignore_index=True)

    eval_dataset = stratified_cross_validation(
        cfg=cfg,
        pipe=pipe,
        train_df=train_val,
        train_col_names=train_col_names,
        outcome_col_name=outcome_col_name,
        n_splits=n_splits,
    )

    eval_dataset.rename(columns={"oof_y_hat": "y_hat_prob"}, inplace=True)
    return eval_dataset


def train_and_eval_on_val_split(
    train: pd.DataFrame,
    val: pd.DataFrame,
    pipe: Pipeline,
    outcome_col_name: str,
    train_col_names: list[str],
) -> pd.DataFrame:
    """Train model on pre-defined train and validation split and return
    evaluation dataset.

    Args:
        train: Training dataset
        val: Validation dataset
        pipe: Pipeline
        outcome_col_name: Name of the outcome column
        train_col_names: Names of the columns to use for training

    Returns:
        Evaluation dataset
    """

    X_train = train[train_col_names]  # pylint: disable=invalid-name
    y_train = train[outcome_col_name]
    X_val = val[train_col_names]  # pylint: disable=invalid-name

    pipe.fit(X_train, y_train)

    y_train_hat_prob = pipe.predict_proba(X_train)[:, 1]
    y_val_hat_prob = pipe.predict_proba(X_val)[:, 1]

    print(
        f"Performance on train: {round(roc_auc_score(y_train, y_train_hat_prob), 3)}",
    )

    eval_dataset = val
    eval_dataset["y_hat_prob"] = y_val_hat_prob
    return eval_dataset


def train_and_get_model_eval_df(
    cfg: DictConfig,
    train: pd.DataFrame,
    val: pd.DataFrame,
    pipe: Pipeline,
    outcome_col_name: str,
    train_col_names: list[str],
    n_splits: Optional[int],
) -> pd.DataFrame:
    """Train model and return evaluation dataset.

    Args:
        cfg (DictConfig): Config object
        train: Training dataset
        val: Validation dataset
        pipe: Pipeline
        outcome_col_name: Name of the outcome column
        train_col_names: Names of the columns to use for training
        n_splits: Number of folds for cross validation. If None, no cross validation is performed.

    Returns:
        Evaluation dataset
    """
    # Set feature names if model is EBM to get interpretable feature importance
    # output
    if cfg.model.model_name in ("ebm", "xgboost"):
        pipe["model"].feature_names = train_col_names

    if n_splits is None:  # train on pre-defined splits
        eval_dataset = train_and_eval_on_val_split(
            train=train,
            val=val,
            pipe=pipe,
            outcome_col_name=outcome_col_name,
            train_col_names=train_col_names,
        )
    else:
        eval_dataset = train_and_eval_on_crossvalidation(
            cfg=cfg,
            train=train,
            val=val,
            pipe=pipe,
            outcome_col_name=outcome_col_name,
            train_col_names=train_col_names,
            n_splits=n_splits,
        )

    return eval_dataset


def create_pipeline(cfg):
    """Create pipeline.

    Args:
        cfg (DictConfig): Config object

    Returns:
        Pipeline
    """
    steps = []
    preprocessing_pipe = create_preprocessing_pipeline(cfg)
    if len(preprocessing_pipe.steps) != 0:
        steps.append(("preprocessing", preprocessing_pipe))

    mdl = create_model(cfg)
    steps.append(("model", mdl))
    return Pipeline(steps)


def get_col_names(cfg: DictConfig, train: pd.DataFrame) -> tuple[str, list[str]]:
    """Get column names for outcome and features.

    Args:
        cfg (DictConfig): Config object
        train: Training dataset

    Returns:
        outcome_col_name: Name of the outcome column
        train_col_names: Names of the columns to use for training
    """

    outcome_col_name = (  # pylint: disable=invalid-name
        f"outc_dichotomous_t2d_within_{cfg.data.lookahead_days}_days_max_fallback_0"
    )

    train_col_names = [  # pylint: disable=invalid-name
        c for c in train.columns if c.startswith(cfg.data.pred_col_name_prefix)
    ]

    return outcome_col_name, train_col_names


@hydra.main(
    config_path=str(CONFIG_PATH),
    config_name="default_config",
    version_base="1.2",
)
def main(cfg):
    """Main function for training a single model."""
    msg = Printer(timestamp=True)

    create_wandb_folders()

    # Get today's date as str
    today_str = datetime.now().strftime("%Y-%m-%d")

    run = wandb.init(
        project=cfg.project.name,
        reinit=True,
        config=flatten_nested_dict(cfg, sep="."),
        mode=cfg.project.wandb_mode,
        group=today_str,
        entity=cfg.project.wandb_entity,
    )

    dataset = load_train_and_val_from_cfg(cfg)

    msg.info("Creating pipeline")
    pipe = create_pipeline(cfg)

    outcome_col_name, train_col_names = get_col_names(cfg, dataset.train)

    msg.info("Training model")
    eval_df = train_and_get_model_eval_df(
        cfg=cfg,
        train=dataset.train,
        val=dataset.val,
        pipe=pipe,
        outcome_col_name=outcome_col_name,
        train_col_names=train_col_names,
        n_splits=cfg.training.n_splits,
    )

    # Save model predictions, feature importance, and config to disk
    prediction_df_with_metadata_to_disk(df=eval_df, cfg=cfg, pipe=pipe, run=run)

    # only run full evaluation if wandb mode mode is online
    # otherwise delegate to watcher script
    if cfg.project.wandb_mode == "run":
        msg.info("Evaluating model")
        evaluate_model(
            cfg=cfg,
            eval_df=eval_df,
            y_col_name=outcome_col_name,
            y_hat_prob_col_name="y_hat_prob",
            feature_importance_dict=get_feature_importance_dict(pipe),
            run=run,
        )

    roc_auc = roc_auc_score(
        eval_df[outcome_col_name],
        eval_df["y_hat_prob"],
    )

    msg.info(f"ROC AUC: {roc_auc}")
    run.log({"roc_auc_unweighted": roc_auc})
    run.finish()
    return roc_auc


if __name__ == "__main__":
    main()  # pylint: disable=no-value-for-parameter<|MERGE_RESOLUTION|>--- conflicted
+++ resolved
@@ -21,20 +21,17 @@
 from psycopt2d.evaluation import evaluate_model
 from psycopt2d.load import load_train_and_val_from_cfg
 from psycopt2d.models import MODELS
-<<<<<<< HEAD
 from psycopt2d.preprocessing.feature_transformers import (
     ConvertToBoolean,
     DateTimeConverter,
 )
-from psycopt2d.utils import create_wandb_folders, flatten_nested_dict
-=======
+
 from psycopt2d.utils import (
     create_wandb_folders,
     flatten_nested_dict,
     get_feature_importance_dict,
     prediction_df_with_metadata_to_disk,
 )
->>>>>>> e58bf627
 
 CONFIG_PATH = Path(__file__).parent / "config"
 TRAINING_COL_NAME_PREFIX = "pred_"
