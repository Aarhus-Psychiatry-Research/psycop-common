"""Training script for training a single model for predicting t2d."""
import os
from pathlib import Path

import hydra
import numpy as np
import pandas as pd
import wandb
from sklearn.impute import SimpleImputer
from sklearn.metrics import roc_auc_score
from sklearn.model_selection import StratifiedGroupKFold, train_test_split
from sklearn.pipeline import Pipeline
from sklearn.preprocessing import StandardScaler

from psycopt2d.evaluation import evaluate_model
from psycopt2d.feature_transformers import ConvertToBoolean, DateTimeConverter
from psycopt2d.load import load_dataset
from psycopt2d.models import MODELS
from psycopt2d.utils import (
    create_wandb_folders,
    flatten_nested_dict,
    prediction_df_with_metadata_to_disk,
)

CONFIG_PATH = Path(__file__).parent / "config"
TRAINING_COL_NAME_PREFIX = "pred_"

# Handle wandb not playing nice with joblib
os.environ["WANDB_START_METHOD"] = "thread"


def create_preprocessing_pipeline(cfg):
    """Create preprocessing pipeline based on config."""
    steps = []

    if cfg.preprocessing.convert_datetimes_to:
        dtconverter = DateTimeConverter(
            convert_to=cfg.preprocessing.convert_datetimes_to,
        )
        steps.append(("DateTimeConverter", dtconverter))

    if cfg.preprocessing.convert_to_boolean:
        steps.append(("ConvertToBoolean", ConvertToBoolean()))

    if cfg.model.require_imputation:
        steps.append(
            ("Imputation", SimpleImputer(strategy=cfg.preprocessing.imputation_method)),
        )
    if cfg.preprocessing.transform in {
        "z-score-normalization",
        "z-score-normalisation",
    }:
        steps.append(
            ("z-score-normalization", StandardScaler()),
        )

    return Pipeline(steps)


def create_model(cfg):
    """Instantiate and return a model object based on settings in the config
    file."""
    model_dict = MODELS.get(cfg.model.model_name)

    model_args = model_dict["static_hyperparameters"]

    training_arguments = getattr(cfg.model, "args")
    model_args.update(training_arguments)

    mdl = model_dict["model"](**model_args)
    return mdl


def load_dataset_from_config(cfg) -> tuple[pd.DataFrame, pd.DataFrame]:
    """Load dataset based on settings in the config file."""

    allowed_data_sources = {"csv", "synthetic"}

    if cfg.data.source.lower() == "csv":
        path = Path(cfg.data.dir)

        train = load_dataset(
            split_names="train",
            dir_path=path,
            n_training_samples=cfg.data.n_training_samples,
            drop_patient_if_outcome_before_date=cfg.data.drop_patient_if_outcome_before_date,
            min_lookahead_days=cfg.data.min_lookahead_days,
        )
        val = load_dataset(
            split_names="val",
            dir_path=path,
            n_training_samples=cfg.data.n_training_samples,
            drop_patient_if_outcome_before_date=cfg.data.drop_patient_if_outcome_before_date,
            min_lookahead_days=cfg.data.min_lookahead_days,
        )
    elif cfg.data.source.lower() == "synthetic":
        repo_dir = Path(__file__).parent.parent.parent
        dataset = pd.read_csv(
            repo_dir / "tests" / "test_data" / "synth_prediction_data.csv",
        )

        # Convert all timestamp cols to datetime
        for col in [col for col in dataset.columns if "timestamp" in col]:
            dataset[col] = pd.to_datetime(dataset[col])

        # Get 75% of dataset for train
        train, val = train_test_split(
            dataset,
            test_size=0.25,
            random_state=cfg.project.seed,
        )
    else:
        raise ValueError(
            f"The config data.source is {cfg.data.source}, allowed are {allowed_data_sources}",
        )
    return train, val


def stratified_cross_validation(
    cfg,
    pipe: Pipeline,
    dataset: pd.DataFrame,
    train_col_names: list[str],
    outcome_col_name: str,
):
    """Performs stratified and grouped cross validation using the pipeline."""
    X = dataset[train_col_names]  # pylint: disable=invalid-name
    y = dataset[outcome_col_name]  # pylint: disable=invalid-name

    # Create folds
    folds = StratifiedGroupKFold(n_splits=cfg.training.n_splits).split(
        X=X,
        y=y,
        groups=dataset[cfg.data.id_col_name],
    )

    # Perform CV and get out of fold predictions
    dataset["oof_y_hat"] = np.nan
    for train_idxs, val_idxs in folds:
        X_, y_ = X.loc[train_idxs], y.loc[train_idxs]  # pylint: disable=invalid-name
        pipe.fit(X_, y_)

        y_hat = pipe.predict_proba(X_)[:, 1]
        print(f"Within-fold performance: {round(roc_auc_score(y_,y_hat), 3)}")
        dataset["oof_y_hat_prob"].loc[val_idxs] = pipe.predict_proba(X.loc[val_idxs])[
            :,
            1,
        ]

    return dataset


@hydra.main(
    config_path=str(CONFIG_PATH),
    config_name="default_config",
    version_base="1.2",
)
def main(cfg):
<<<<<<< HEAD
    create_wandb_folders()

=======
    """Main function for training a single model."""
>>>>>>> 5e9d61d6
    run = wandb.init(
        project=cfg.project.name,
        reinit=True,
        config=flatten_nested_dict(cfg, sep="."),
        mode=cfg.project.wandb_mode,
    )

    # load dataset
    train, val = load_dataset_from_config(cfg)

    # creating pipeline
    steps = []
    preprocessing_pipe = create_preprocessing_pipeline(cfg)
    if len(preprocessing_pipe.steps) != 0:
        steps.append(("preprocessing", preprocessing_pipe))

    mdl = create_model(cfg)
    steps.append(("model", mdl))
    pipe = Pipeline(steps)

    # train
    # define columns
    OUTCOME_COL_NAME = (  # pylint: disable=invalid-name
        f"outc_dichotomous_t2d_within_{cfg.data.lookahead_days}_days_max_fallback_0"
    )

    TRAIN_COL_NAMES = [  # pylint: disable=invalid-name
        c for c in train.columns if c.startswith(cfg.data.pred_col_name_prefix)
    ]

    # Set feature names if model is EBM to get interpretable feature importance
    # output
    if cfg.model.model_name == "ebm":
        pipe["model"].feature_names = TRAIN_COL_NAMES

    if cfg.training.n_splits is None:  # train on pre-defined splits
        X_train = train[TRAIN_COL_NAMES]  # pylint: disable=invalid-name
        y_train = train[OUTCOME_COL_NAME]
        X_val = val[TRAIN_COL_NAMES]  # pylint: disable=invalid-name

        pipe.fit(X_train, y_train)

        y_train_hat_prob = pipe.predict_proba(X_train)[:, 1]
        y_val_hat_prob = pipe.predict_proba(X_val)[:, 1]

        print(
            f"Performance on train: {round(roc_auc_score(y_train, y_train_hat_prob), 3)}",
        )  # ? log to wandb

        eval_dataset = val
        eval_dataset["y_hat_prob"] = y_val_hat_prob
        y_hat_prob_col_name = "y_hat_prob"
    else:
        train_val = pd.concat([train, val], ignore_index=True)
        eval_dataset = stratified_cross_validation(
            cfg,
            pipe,
            dataset=train_val,
            train_col_names=TRAIN_COL_NAMES,
            outcome_col_name=OUTCOME_COL_NAME,
        )
        y_hat_prob_col_name = "oof_y_hat_prob"

    # Evaluate: Calculate performance metrics and log to wandb
    evaluate_model(
        cfg=cfg,
        pipe=pipe,
        eval_dataset=eval_dataset,
        y_col_name=OUTCOME_COL_NAME,
        train_col_names=TRAIN_COL_NAMES,
        y_hat_prob_col_name=y_hat_prob_col_name,
        run=run,
    )
    # Save results to disk
    prediction_df_with_metadata_to_disk(df=eval_dataset, cfg=cfg)

    # Log metadata to wandb
    wandb.log_artifact("poetry.lock", name="poetry_lock_file", type="poetry_lock")

    run.finish()

    return roc_auc_score(
        eval_dataset[OUTCOME_COL_NAME],
        eval_dataset[y_hat_prob_col_name],
    )


if __name__ == "__main__":
    main()  # pylint: disable=no-value-for-parameter<|MERGE_RESOLUTION|>--- conflicted
+++ resolved
@@ -156,12 +156,8 @@
     version_base="1.2",
 )
 def main(cfg):
-<<<<<<< HEAD
+    """Main function for training a single model."""
     create_wandb_folders()
-
-=======
-    """Main function for training a single model."""
->>>>>>> 5e9d61d6
     run = wandb.init(
         project=cfg.project.name,
         reinit=True,
