"""Training script for training a single model for predicting t2d."""
import os
from pathlib import Path
from typing import List, Tuple

import hydra
import numpy as np
import pandas as pd
<<<<<<< HEAD
from sklearn.impute import SimpleImputer
=======
>>>>>>> 6c89edc8
from sklearn.metrics import roc_auc_score
from sklearn.model_selection import StratifiedGroupKFold, train_test_split
from sklearn.pipeline import Pipeline

import wandb
from psycopt2d.evaluate_model import evaluate_model
from psycopt2d.feature_transformers import ConvertToBoolean, DateTimeConverter
from psycopt2d.load import load_dataset
from psycopt2d.models import models_dict
from psycopt2d.utils import flatten_nested_dict

CONFIG_PATH = Path(__file__).parent / "config"
TRAINING_COL_NAME_PREFIX = "pred_"

# Handle wandb not playing nice with joblib
os.environ["WANDB_START_METHOD"] = "thread"


def create_preprocessing_pipeline(cfg):
    """create preprocessing pipeline based on config."""
    steps = []

    if cfg.preprocessing.convert_datetimes_to:
        dtconverter = DateTimeConverter(
            convert_to=cfg.preprocessing.convert_datetimes_to,
        )
        steps.append(("DateTimeConverter", dtconverter))

    if cfg.preprocessing.convert_to_boolean:
        steps.append(("ConvertToBoolean", ConvertToBoolean()))

    if cfg.model.require_imputation:
        steps.append(
            ("Imputation", SimpleImputer(strategy=cfg.preprocessing.imputation_method)),
        )

    return Pipeline(steps)


def create_model(cfg):
    model_dict = models_dict.get(cfg.model.model_name)

    model_args = model_dict["static_hyperparameters"]

    training_arguments = getattr(cfg.model, "args")
    model_args.update(training_arguments)

    mdl = model_dict["model"](**model_args)
    return mdl


def load_dataset_from_config(cfg) -> Tuple[pd.DataFrame, pd.DataFrame]:
    """load dataset based on config file.

    Should only use the cfg.data config with the exception of seed
    """

    if cfg.data.source.lower() == "sql":
        train = load_dataset(
            split_names="train",
            n_training_samples=cfg.data.n_training_samples,
            drop_patient_if_outcome_before_date=cfg.data.drop_patient_if_outcome_before_date,
            min_lookahead_days=cfg.data.min_lookahead_days,
        )
        val = load_dataset(
            split_names="val",
            n_training_samples=cfg.data.n_training_samples,
            drop_patient_if_outcome_before_date=cfg.data.drop_patient_if_outcome_before_date,
            min_lookahead_days=cfg.data.min_lookahead_days,
        )
    elif cfg.data.source.lower() == "synthetic":
        repo_dir = Path(__file__).parent.parent.parent
        dataset = pd.read_csv(
            repo_dir / "tests" / "test_data" / "synth_prediction_data.csv",
        )
        # Get 75% of dataset for train
        train, val = train_test_split(
            dataset,
            test_size=0.25,
            random_state=cfg.project.seed,
        )
    else:
        raise ValueError(
            "The config data.source is {cfg.data.source}",
        )
    return train, val


def stratified_cross_validation(
    cfg,
    pipe: Pipeline,
    dataset: pd.DataFrame,
    train_col_names: List[str],
    outcome_col_name: str,
):
    """Performs a stratified and grouped cross validation using the
    pipeline."""
    X = dataset[train_col_names]
    y = dataset[outcome_col_name]

    # Create folds
    folds = StratifiedGroupKFold(n_splits=cfg.training.n_splits).split(
        X=X,
        y=y,
        groups=dataset[cfg.data.id_col_name],
    )

    # Perform CV and get out of fold predictions
    dataset["oof_y_hat"] = np.nan
    for train_idxs, val_idxs in folds:
        X_, y_ = X.loc[train_idxs], y.loc[train_idxs]
        pipe.fit(X_, y_)

        y_hat = pipe.predict_proba(X_)[:, 1]
        print(f"Within-fold performance: {round(roc_auc_score(y_,y_hat), 3)}")
        dataset["oof_y_hat_prob"].loc[val_idxs] = pipe.predict_proba(X.loc[val_idxs])[
            :,
            1,
        ]

    return dataset


@hydra.main(
    config_path=CONFIG_PATH,
    config_name="default_config",
)
def main(cfg):
    run = wandb.init(
        project=cfg.project.name,
        reinit=True,
        config=flatten_nested_dict(cfg, sep="."),
        mode=cfg.project.wandb_mode,
    )

    # load dataset
    train, val = load_dataset_from_config(cfg)

    # creating pipeline
    steps = []
    preprocessing_pipe = create_preprocessing_pipeline(cfg)
    if len(preprocessing_pipe.steps) != 0:
        steps.append(("preprocessing", preprocessing_pipe))

    mdl = create_model(cfg)
    steps.append(("model", mdl))
    pipe = Pipeline(steps)

    # train
    ## define columns
    OUTCOME_COL_NAME = (
        f"outc_dichotomous_t2d_within_{cfg.data.lookahead_days}_days_max_fallback_0"
    )
    if cfg.data.source.lower() == "synthetic":
        OUTCOME_COL_NAME = "outc_dichotomous_t2d_within_30_days_max_fallback_0"

    TRAIN_COL_NAMES = [
        c for c in train.columns if c.startswith(cfg.data.pred_col_name_prefix)
    ]

    if cfg.training.n_splits is None:  # train on pre-defined splits
        X_train = train[TRAIN_COL_NAMES]
        y_train = train[OUTCOME_COL_NAME]
        X_val = val[TRAIN_COL_NAMES]

        pipe.fit(X_train, y_train)

        y_train_hat_prob = pipe.predict_proba(X_train)[:, 1]
        y_val_hat_prob = pipe.predict_proba(X_val)[:, 1]

        print(
            f"Performance on train: {round(roc_auc_score(y_train, y_train_hat_prob), 3)}",
        )  # TODO log to wandb

        eval_dataset = val
        eval_dataset["y_hat_prob"] = y_val_hat_prob
        y_hat_prob_col_name = "y_hat_prob"
    else:
        train_val = pd.concat([train, val], ignore_index=True)
        eval_dataset = stratified_cross_validation(
            cfg,
            pipe,
            dataset=train_val,
            train_col_names=TRAIN_COL_NAMES,
            outcome_col_name=OUTCOME_COL_NAME,
        )
        y_hat_prob_col_name = "oof_y_hat_prob"

    # Evaluate: Calculate performance metrics and log to wandb
    evaluate_model(
        cfg=cfg,
        eval_dataset=eval_dataset,
        y_col_name=OUTCOME_COL_NAME,
        y_hat_prob_col_name=y_hat_prob_col_name,
        run=run,
    )

    run.finish()


if __name__ == "__main__":
    main()<|MERGE_RESOLUTION|>--- conflicted
+++ resolved
@@ -6,10 +6,7 @@
 import hydra
 import numpy as np
 import pandas as pd
-<<<<<<< HEAD
 from sklearn.impute import SimpleImputer
-=======
->>>>>>> 6c89edc8
 from sklearn.metrics import roc_auc_score
 from sklearn.model_selection import StratifiedGroupKFold, train_test_split
 from sklearn.pipeline import Pipeline
@@ -18,7 +15,7 @@
 from psycopt2d.evaluate_model import evaluate_model
 from psycopt2d.feature_transformers import ConvertToBoolean, DateTimeConverter
 from psycopt2d.load import load_dataset
-from psycopt2d.models import models_dict
+from psycopt2d.models import MODELS
 from psycopt2d.utils import flatten_nested_dict
 
 CONFIG_PATH = Path(__file__).parent / "config"
@@ -50,7 +47,7 @@
 
 
 def create_model(cfg):
-    model_dict = models_dict.get(cfg.model.model_name)
+    model_dict = MODELS.get(cfg.model.model_name)
 
     model_args = model_dict["static_hyperparameters"]
 
