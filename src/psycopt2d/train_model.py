"""Training script for training a single model for predicting t2d."""
import os
from collections.abc import Iterable
from typing import Any, Optional

import hydra
import numpy as np
import pandas as pd
import wandb
from omegaconf import OmegaConf
from omegaconf.dictconfig import DictConfig
from sklearn.feature_selection import SelectPercentile, chi2, f_classif
from sklearn.impute import SimpleImputer
from sklearn.metrics import roc_auc_score
from sklearn.model_selection import StratifiedGroupKFold
from sklearn.pipeline import Pipeline
from sklearn.preprocessing import StandardScaler
from wasabi import Printer

from psycopt2d.evaluation import evaluate_model
from psycopt2d.load import load_train_and_val_from_cfg
from psycopt2d.models import MODELS
<<<<<<< HEAD
from psycopt2d.utils.configs import FullConfig, omegaconf_to_pydantic_objects
from psycopt2d.utils.utils import (
    PROJECT_ROOT,
=======
from psycopt2d.preprocessing.feature_transformers import (
    ConvertToBoolean,
    DateTimeConverter,
)
from psycopt2d.utils import (
>>>>>>> b6332744
    create_wandb_folders,
    flatten_nested_dict,
    get_feature_importance_dict,
    prediction_df_with_metadata_to_disk,
)

CONFIG_PATH = PROJECT_ROOT / "src" / "psycopt2d" / "config"

# Handle wandb not playing nice with joblib
os.environ["WANDB_START_METHOD"] = "thread"


def create_preprocessing_pipeline(cfg):
    """Create preprocessing pipeline based on config."""
    steps = []

    if cfg.preprocessing.convert_datetimes_to:
        dtconverter = DateTimeConverter(
            convert_to=cfg.preprocessing.convert_datetimes_to,
        )
        steps.append(("DateTimeConverter", dtconverter))

    if cfg.preprocessing.convert_to_boolean:
        steps.append(("ConvertToBoolean", ConvertToBoolean()))

    if cfg.model.require_imputation:
        steps.append(
            ("Imputation", SimpleImputer(strategy=cfg.preprocessing.imputation_method)),
        )
    if cfg.preprocessing.transform in {
        "z-score-normalization",
        "z-score-normalisation",
    }:
        steps.append(
            ("z-score-normalization", StandardScaler()),
        )

    if cfg.preprocessing.feature_selection_method == "f_classif":
        steps.append(
            (
                "feature_selection",
                SelectPercentile(
                    f_classif,
                    percentile=cfg.preprocessing.feature_selection_params.percentile,
                ),
            ),
        )
    if cfg.preprocessing.feature_selection_method == "chi2":
        steps.append(
            (
                "feature_selection",
                SelectPercentile(
                    chi2,
                    percentile=cfg.preprocessing.feature_selection_params.percentile,
                ),
            ),
        )

    return Pipeline(steps)


def create_model(cfg):
    """Instantiate and return a model object based on settings in the config
    file."""
    model_dict = MODELS.get(cfg.model.model_name)

    model_args = model_dict["static_hyperparameters"]

    training_arguments = getattr(cfg.model, "args")
    model_args.update(training_arguments)

    return model_dict["model"](**model_args)


def stratified_cross_validation(
    cfg,
    pipe: Pipeline,
    train_df: pd.DataFrame,
    train_col_names: Iterable[str],
    outcome_col_name: str,
    n_splits: int,
):
    """Performs stratified and grouped cross validation using the pipeline."""
    msg = Printer(timestamp=True)

    X = train_df[train_col_names]  # pylint: disable=invalid-name
    y = train_df[outcome_col_name]  # pylint: disable=invalid-name

    # Create folds
    msg.info("Creating folds")
    folds = StratifiedGroupKFold(n_splits=n_splits).split(
        X=X,
        y=y,
        groups=train_df[cfg.data.id_col_name],
    )

    # Perform CV and get out of fold predictions
    train_df["oof_y_hat"] = np.nan

    for i, (train_idxs, val_idxs) in enumerate(folds):
        msg_prefix = f"Fold {i + 1}"

        msg.info(f"{msg_prefix}: Training fold")

        X_train, y_train = (  # pylint: disable=invalid-name
            X.loc[train_idxs],
            y.loc[train_idxs],
        )  # pylint: disable=invalid-name
        pipe.fit(X_train, y_train)

        y_pred = pipe.predict_proba(X_train)[:, 1]

        msg.info(f"{msg_prefix}: AUC = {round(roc_auc_score(y_train,y_pred), 3)}")

        train_df.loc[val_idxs, "oof_y_hat"] = pipe.predict_proba(X.loc[val_idxs])[
            :,
            1,
        ]

    return train_df


def train_and_eval_on_crossvalidation(
    cfg: DictConfig,
    train: pd.DataFrame,
    val: pd.DataFrame,
    pipe: Pipeline,
    outcome_col_name: str,
    train_col_names: Iterable[str],
    n_splits: int,
) -> pd.DataFrame:
    """Train model on cross validation folds and return evaluation dataset.

    Args:
        cfg (DictConfig): Config object
        train: Training dataset
        val: Validation dataset
        pipe: Pipeline
        outcome_col_name: Name of the outcome column
        train_col_names: Names of the columns to use for training
        n_splits: Number of folds for cross validation.

    Returns:
        Evaluation dataset
    """
    msg = Printer(timestamp=True)

    msg.info("Concatenating train and val for crossvalidation")
    train_val = pd.concat([train, val], ignore_index=True)

    eval_dataset = stratified_cross_validation(
        cfg=cfg,
        pipe=pipe,
        train_df=train_val,
        train_col_names=train_col_names,
        outcome_col_name=outcome_col_name,
        n_splits=n_splits,
    )

    eval_dataset.rename(columns={"oof_y_hat": "y_hat_prob"}, inplace=True)
    return eval_dataset


def train_and_eval_on_val_split(
    train: pd.DataFrame,
    val: pd.DataFrame,
    pipe: Pipeline,
    outcome_col_name: str,
    train_col_names: list[str],
) -> pd.DataFrame:
    """Train model on pre-defined train and validation split and return
    evaluation dataset.

    Args:
        train: Training dataset
        val: Validation dataset
        pipe: Pipeline
        outcome_col_name: Name of the outcome column
        train_col_names: Names of the columns to use for training

    Returns:
        Evaluation dataset
    """

    X_train = train[train_col_names]  # pylint: disable=invalid-name
    y_train = train[outcome_col_name]
    X_val = val[train_col_names]  # pylint: disable=invalid-name

    pipe.fit(X_train, y_train)

    y_train_hat_prob = pipe.predict_proba(X_train)[:, 1]
    y_val_hat_prob = pipe.predict_proba(X_val)[:, 1]

    print(
        f"Performance on train: {round(roc_auc_score(y_train, y_train_hat_prob), 3)}",
    )

    eval_dataset = val
    eval_dataset["y_hat_prob"] = y_val_hat_prob
    return eval_dataset


def train_and_get_model_eval_df(
    cfg: DictConfig,
    train: pd.DataFrame,
    val: pd.DataFrame,
    pipe: Pipeline,
    outcome_col_name: str,
    train_col_names: list[str],
    n_splits: Optional[int],
) -> pd.DataFrame:
    """Train model and return evaluation dataset.

    Args:
        cfg (DictConfig): Config object
        train: Training dataset
        val: Validation dataset
        pipe: Pipeline
        outcome_col_name: Name of the outcome column
        train_col_names: Names of the columns to use for training
        n_splits: Number of folds for cross validation. If None, no cross validation is performed.

    Returns:
        Evaluation dataset
    """
    # Set feature names if model is EBM to get interpretable feature importance
    # output
    if cfg.model.model_name in ("ebm", "xgboost"):
        pipe["model"].feature_names = train_col_names

    if n_splits is None:  # train on pre-defined splits
        eval_dataset = train_and_eval_on_val_split(
            train=train,
            val=val,
            pipe=pipe,
            outcome_col_name=outcome_col_name,
            train_col_names=train_col_names,
        )
    else:
        eval_dataset = train_and_eval_on_crossvalidation(
            cfg=cfg,
            train=train,
            val=val,
            pipe=pipe,
            outcome_col_name=outcome_col_name,
            train_col_names=train_col_names,
            n_splits=n_splits,
        )

    return eval_dataset


def create_pipeline(cfg):
    """Create pipeline.

    Args:
        cfg (DictConfig): Config object

    Returns:
        Pipeline
    """
    steps = []
    preprocessing_pipe = create_preprocessing_pipeline(cfg)
    if len(preprocessing_pipe.steps) != 0:
        steps.append(("preprocessing", preprocessing_pipe))

    mdl = create_model(cfg)
    steps.append(("model", mdl))
    return Pipeline(steps)


def get_col_names(cfg: DictConfig, train: pd.DataFrame) -> tuple[str, list[str]]:
    """Get column names for outcome and features.

    Args:
        cfg (DictConfig): Config object
        train: Training dataset

    Returns:
        outcome_col_name: Name of the outcome column
        train_col_names: Names of the columns to use for training
    """

    outcome_col_name = (  # pylint: disable=invalid-name
        f"outc_dichotomous_t2d_within_{cfg.data.min_lookahead_days}_days_max_fallback_0"
    )

    train_col_names = [  # pylint: disable=invalid-name
        c for c in train.columns if c.startswith(cfg.data.pred_col_name_prefix)
    ]

    return outcome_col_name, train_col_names


@hydra.main(
    config_path=str(CONFIG_PATH),
    config_name="default_config",
    version_base="1.2",
)
def main(cfg: DictConfig):
    """Main function for training a single model."""
    # Save dictconfig for easier logging
    if isinstance(cfg, DictConfig):
        # Create flattened dict for logging to wandb
        # Wandb doesn't allow configs to be nested, so we
        # flatten it.
        dict_config_to_log: dict[str, Any] = flatten_nested_dict(OmegaConf.to_container(cfg), sep=".")  # type: ignore
    else:
        # For testing, we can take a FullConfig object instead. Simplifies boilerplate.
        dict_config_to_log = cfg.__dict__

    if not isinstance(cfg, FullConfig):
        cfg = omegaconf_to_pydantic_objects(cfg)

    msg = Printer(timestamp=True)

    create_wandb_folders()

    run = wandb.init(
        project=cfg.project.name,
        reinit=True,
<<<<<<< HEAD
        config=dict_config_to_log,
        mode=cfg.project.wandb.mode,
        group=cfg.project.wandb.group,
=======
        config=flatten_nested_dict(cfg, sep="."),
        mode=cfg.project.wandb_mode,
        group=today_str,
        entity=cfg.project.wandb_entity,
>>>>>>> b6332744
    )

    if run is None:
        raise ValueError("Failed to initialise Wandb")

    dataset = load_train_and_val_from_cfg(cfg)

    msg.info("Creating pipeline")
    pipe = create_pipeline(cfg)

    outcome_col_name, train_col_names = get_col_names(cfg, dataset.train)

    msg.info("Training model")
    eval_df = train_and_get_model_eval_df(
        cfg=cfg,
        train=dataset.train,
        val=dataset.val,
        pipe=pipe,
        outcome_col_name=outcome_col_name,
        train_col_names=train_col_names,
        n_splits=cfg.train.n_splits,
    )

    # Save model predictions, feature importance, and config to disk
    prediction_df_with_metadata_to_disk(df=eval_df, cfg=cfg, pipe=pipe, run=run)

    # only run full evaluation if wandb mode mode is online
    # otherwise delegate to watcher script
    if cfg.project.wandb.mode == "run":
        msg.info("Evaluating model")
        evaluate_model(
            cfg=cfg,
            eval_df=eval_df,
            y_col_name=outcome_col_name,
            y_hat_prob_col_name="y_hat_prob",
            feature_importance_dict=get_feature_importance_dict(pipe),
            run=run,
        )

    roc_auc = roc_auc_score(
        eval_df[outcome_col_name],
        eval_df["y_hat_prob"],
    )

    msg.info(f"ROC AUC: {roc_auc}")
    run.log(
        {
            "roc_auc_unweighted": roc_auc,
            "lookbehind": max(cfg.data.lookbehind_combination),
            "lookahead": cfg.data.min_lookahead_days,
        },
    )
    run.finish()
    return roc_auc


if __name__ == "__main__":
    main()  # pylint: disable=no-value-for-parameter<|MERGE_RESOLUTION|>--- conflicted
+++ resolved
@@ -20,17 +20,13 @@
 from psycopt2d.evaluation import evaluate_model
 from psycopt2d.load import load_train_and_val_from_cfg
 from psycopt2d.models import MODELS
-<<<<<<< HEAD
-from psycopt2d.utils.configs import FullConfig, omegaconf_to_pydantic_objects
-from psycopt2d.utils.utils import (
-    PROJECT_ROOT,
-=======
 from psycopt2d.preprocessing.feature_transformers import (
     ConvertToBoolean,
     DateTimeConverter,
 )
-from psycopt2d.utils import (
->>>>>>> b6332744
+from psycopt2d.utils.configs import FullConfig, omegaconf_to_pydantic_objects
+from psycopt2d.utils.utils import (
+    PROJECT_ROOT,
     create_wandb_folders,
     flatten_nested_dict,
     get_feature_importance_dict,
@@ -352,16 +348,10 @@
     run = wandb.init(
         project=cfg.project.name,
         reinit=True,
-<<<<<<< HEAD
         config=dict_config_to_log,
         mode=cfg.project.wandb.mode,
         group=cfg.project.wandb.group,
-=======
-        config=flatten_nested_dict(cfg, sep="."),
-        mode=cfg.project.wandb_mode,
-        group=today_str,
         entity=cfg.project.wandb_entity,
->>>>>>> b6332744
     )
 
     if run is None:
