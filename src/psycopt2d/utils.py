--- conflicted
+++ resolved
@@ -1,13 +1,9 @@
-<<<<<<< HEAD
-"""Various utilities for the project."""
+"""Misc.
+
+utilities.
+"""
 import sys
 import tempfile
-=======
-"""Misc.
-
-utilities.
-"""
->>>>>>> 5e9d61d6
 import time
 from collections.abc import Iterable, MutableMapping
 from pathlib import Path
