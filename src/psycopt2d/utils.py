--- conflicted
+++ resolved
@@ -29,19 +29,13 @@
 AUC_LOGGING_FILE_PATH = PROJECT_ROOT / ".aucs" / "aucs.txt"
 
 
-def format_dict_for_printing(d: dict, max_str_length: int = 200) -> str:
+def format_dict_for_printing(d: dict) -> str:
     """Format a dictionary for printing. Removes extra apostrophes, formats
     colon to dashes, separates items with underscores and removes curly
     brackets.
 
     Args:
         d (dict): dictionary to format.
-        max_str_length (int): Shorten the str to this length. Useful for e.g. the NTFS file system,
-        which has a max path length of 256 characters.
-<<<<<<< HEAD
-=======
-
->>>>>>> e3e19bef
     Returns:
         str: Formatted dictionary.
 
@@ -50,21 +44,14 @@
         >>> print(format_dict_for_printing(d))
         >>> "a-1_b-2"
     """
-    str_to_print = (
+    return (
         str(d)
         .replace("'", "")
         .replace(": ", "-")
         .replace("{", "")
         .replace("}", "")
         .replace(", ", "_")
-        .replace(".", "_")
     )
-
-<<<<<<< HEAD
-    return str_to_print
-=======
-    return str_to_print[:max_str_length]
->>>>>>> e3e19bef
 
 
 def flatten_nested_dict(
@@ -246,21 +233,13 @@
     return pd.Series(pred_probs).quantile(thresholds).tolist()
 
 
-def dump_to_pickle(obj: Any, path_to_file: str) -> None:
+def dump_to_pickle(obj: Any, path: str) -> None:
     """Pickles an object to a file.
     Args:
         obj (Any): Object to pickle.
-        path_to_file (str): Path to pickle file.
-    """
-    # Create path if it doesn't exist
-    dir_path = Path(path_to_file).parent
-
-    dir_path.mkdir(parents=True, exist_ok=True)
-
-    if not dir_path.exists():
-        raise ValueError(f"Could not create directory {dir_path}")
-
-    with open(path_to_file, "wb") as f:
+        path (str): Path to pickle file.
+    """
+    with open(path, "wb") as f:
         pkl.dump(obj, f)
 
 
@@ -299,31 +278,13 @@
 
     if cfg.evaluation.save_model_predictions_on_overtaci:
         # Save to overtaci formatted with date
-<<<<<<< HEAD
-        overtaci_dir_path = MODEL_PREDICTIONS_PATH / cfg.project.name
-
-        # Max file path length is 255 on Windows
-        # Ensure we don't exceed this
-        dir_path_len = len(str(overtaci_dir_path))
-
-        run_descr_len = len(run_descriptor)
-
-        if dir_path_len + run_descr_len > 255:
-            allowed_model_conf_str_len = 255 - dir_path_len
-            run_descriptor = run_descriptor[:allowed_model_conf_str_len]
-
-        overtaci_path = overtaci_dir_path / run_descriptor
-=======
         overtaci_path = (
             MODEL_PREDICTIONS_PATH
             / cfg.project.name
             / f"eval_{model_args}_{time.strftime('%Y_%m_%d_%H_%M')}.pkl"
         )
->>>>>>> e3e19bef
-
         if not overtaci_path.parent.exists():
             overtaci_path.parent.mkdir(parents=True)
-
         dump_to_pickle(metadata, overtaci_path)
 
         msg.good(f"Saved evaluation results to {overtaci_path}")
