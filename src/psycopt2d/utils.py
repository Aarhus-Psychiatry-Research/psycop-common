from collections.abc import MutableMapping
<<<<<<< HEAD
from pathlib import Path
from typing import Any, Dict, Iterable, List, Optional, Union
=======
from typing import Dict, Iterable, List, Union
>>>>>>> b4cbff25

import numpy as np
import pandas as pd
from psycopmlutils.model_performance import ModelPerformance
from sklearn.impute import SimpleImputer
from wasabi import msg
from xgboost import XGBClassifier

PROJECT_ROOT_PATH = Path(__file__).parent.parent.parent
AUC_LOGGING_FILE_PATH = PROJECT_ROOT_PATH / ".aucs" / "aucs.txt"


def flatten_nested_dict(
    d: Dict,
    parent_key: str = "",
    sep: str = ".",
) -> Dict:
    """Recursively flatten an infinitely nested dict.

    E.g. {"level1": {"level2": "level3": {"level4": 5}}}} becomes
    {"level1.level2.level3.level4": 5}.

    Args:
        d (Dict): Dict to flatten.
        parent_key (str): The parent key for the current dict, e.g. "level1" for the first iteration.
        sep (str): How to separate each level in the dict. Defaults to ".".

    Returns:
        Dict: The flattened dict.
    """

    items = []

    for k, v in d.items():
        new_key = parent_key + sep + k if parent_key else k
        if isinstance(v, MutableMapping):
            items.extend(
                flatten_nested_dict(d=v, parent_key=new_key, sep=sep).items(),
            )  # typing: ignore
        else:
            items.append((new_key, v))

    return dict(items)


def drop_records_if_datediff_days_smaller_than(
    df: pd.DataFrame,
    t2_col_name: str,
    t1_col_name: str,
    threshold_days: Union[float, int],
    inplace: bool = True,
) -> pd.DataFrame:
    """Drop rows where datediff is smaller than threshold_days. datediff = t2 - t1.

    Args:
        df (pd.DataFrame): Dataframe.
        t2_col_name (str): Column name of a time column
        t1_col_name (str): Column name of a time column
        threshold_days (Union[float, int]): Drop if datediff is smaller than this.
        inplace (bool, optional): Defaults to True.

    Returns:
        A pandas dataframe without the records where datadiff was smaller than threshold_days.
    """
    if inplace:
        df.drop(
            df[
                (df[t2_col_name] - df[t1_col_name]) / np.timedelta64(1, "D")
                < threshold_days
            ].index,
            inplace=True,
        )
    else:
        return df[
            (df[t2_col_name] - df[t1_col_name]) / np.timedelta64(1, "D")
            < threshold_days
        ]


def impute(
    train_X,
    val_X,
):
    msg.info("Imputing!")
    my_imputer = SimpleImputer(missing_values=np.nan, strategy="most_frequent")
    train_X_imputed = my_imputer.fit_transform(train_X)
    val_X_imputed = my_imputer.transform(val_X)
    return train_X_imputed, val_X_imputed


def generate_predictions(train_y, train_X, val_X):
    msg.info("Fitting model")
    model = XGBClassifier(n_jobs=58, missing=np.nan)
    model.fit(train_X, train_y, verbose=True)
    msg.good("Model fit!")

    msg.info("Generating predictions")

    pred_probs = model.predict_proba(val_X)
    preds = model.predict(val_X)
    return preds, pred_probs, model


def round_floats_to_edge(series: pd.Series, bins: List[float]) -> np.ndarray:
    """Rounds a float to the lowest value it is larger than.

    Args:
        series (pd.Series): The series of floats to round to bin edges.
        bins (List[floats]): Values to round to.

    Returns:
        A numpy ndarray with the borders.
    """
    _, edges = pd.cut(series, bins=bins, retbins=True)
    labels = [f"({abs(edges[i]):.0f}, {edges[i+1]:.0f}]" for i in range(len(bins) - 1)]

    return pd.cut(series, bins=bins, labels=labels)


def convert_all_to_binary(ds, skip):
    msg.info("Rounding all to binary")
    cols_to_round = [
        colname for colname in ds.columns if ds[colname].dtype != "datetime64[ns]"
    ]

    [cols_to_round.remove(c) for c in skip]

    for col in cols_to_round:
        ds[col] = ds[col].map(lambda x: 1 if x > 0 else np.NaN)


def calculate_performance_metrics(
    eval_df: pd.DataFrame,
    outcome_col_name: str,
    prediction_probabilities_col_name: str,
    id_col_name: str = "dw_ek_borger",
) -> pd.DataFrame:
    """Log performance metrics to WandB.

    Args:
        eval_df (pd.DataFrame): DataFrame with predictions, labels, and id
        outcome_col_name (str): Name of the column containing the outcome (label)
        prediction_probabilities_col_name (str): Name of the column containing predicted
            probabilities
        id_col_name (str): Name of the id column

    Returns:
        A pandas dataframe with the performance metrics.
    """
    performance_metrics = ModelPerformance.performance_metrics_from_df(
        eval_df,
        prediction_col_name=prediction_probabilities_col_name,
        label_col_name=outcome_col_name,
        id_col_name=id_col_name,
        metadata_col_names=None,
        to_wide=True,
    )

    performance_metrics = performance_metrics.to_dict("records")[0]
    return performance_metrics


def bin_continuous_data(series: pd.Series, bins: List[int]) -> pd.Series:
    """For prettier formatting of continuous binned data such as age.

    Args:
        series (pd.Series): Series with continuous data such as age
        bins (List[int]): Desired bins

    Returns:
        pd.Series: Binned data

    Example:
    >>> ages = pd.Series([15, 18, 20, 30, 32, 40, 50, 60, 61])
    >>> age_bins = [0, 18, 30, 50, 110]
    >>> bin_Age(ages, age_bins)
    0     0-18
    1     0-18
    2    19-30
    3    19-30
    4    31-50
    5    31-50
    6    31-50
    7      51+
    8      51+
    """
    labels = []
    for i, bin in enumerate(bins):
        if i == 0:
            labels.append(f"{bin}-{bins[i+1]}")
        elif i < len(bins) - 2:
            labels.append(f"{bin+1}-{bins[i+1]}")
        elif i == len(bins) - 2:
            labels.append(f"{bin+1}+")
        else:
            continue

    return pd.cut(series, bins=bins, labels=labels)


def positive_rate_to_pred_probs(
    pred_probs: pd.Series,
    positive_rate_thresholds: Iterable,
) -> pd.Series:
    """Get thresholds for a set of percentiles. E.g. if one
    positive_rate_threshold == 1, return the value where 1% of predicted
    probabilities lie above.

    Args:
        pred_probs (pd.Sereis): Predicted probabilities.
        positive_rate_thresholds (Iterable): positive_rate_thresholds

    Returns:
        pd.Series: Thresholds for each percentile
    """

    # Check if percentiles provided as whole numbers, e.g. 99, 98 etc.
    # If so, convert to float.
    if max(positive_rate_thresholds) > 1:
        positive_rate_thresholds = [x / 100 for x in positive_rate_thresholds]

    # Invert thresholds for quantile calculation
    thresholds = [1 - threshold for threshold in positive_rate_thresholds]

    return pd.Series(pred_probs).quantile(thresholds).tolist()<|MERGE_RESOLUTION|>--- conflicted
+++ resolved
@@ -1,10 +1,6 @@
 from collections.abc import MutableMapping
-<<<<<<< HEAD
 from pathlib import Path
-from typing import Any, Dict, Iterable, List, Optional, Union
-=======
 from typing import Dict, Iterable, List, Union
->>>>>>> b4cbff25
 
 import numpy as np
 import pandas as pd
