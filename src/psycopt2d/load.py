"""Loader for the t2d dataset."""
import re
from collections.abc import Iterable
from datetime import datetime, timedelta
from pathlib import Path
from typing import Any, Optional, Union

import pandas as pd
from omegaconf import DictConfig, OmegaConf
from psycopmlutils.sql.loader import sql_load
from pydantic import BaseModel, Field
from wasabi import Printer

from psycopt2d.utils import PROJECT_ROOT, coerce_to_datetime

msg = Printer(timestamp=True)


class DatasetTimeSpecification(BaseModel):
    """Specification of the time range of the dataset."""

    drop_patient_if_outcome_before_date: Optional[Union[str, datetime]] = Field(
        description="""If a patient experiences the outcome before this date, all their prediction times will be dropped.
        Used for wash-in, to avoid including patients who were probably already experiencing the outcome before the study began.""",
    )

    min_prediction_time_date: Optional[Union[str, datetime]] = Field(
        description="""Any prediction time before this date will be dropped.""",
    )

    min_lookbehind_days: Optional[Union[int, float]] = Field(
        description="""If the distance from the prediction time to the start of the dataset is less than this, the prediction time will be dropped""",
    )

    min_lookahead_days: Optional[Union[int, float]] = Field(
        description="""If the distance from the prediction time to the end of the dataset is less than this, the prediction time will be dropped""",
    )

    lookbehind_combination: Optional[list[Union[int, float]]] = Field(
        description="""List containing a combination of lookbehind windows (e.g. [30, 60, 90]) which determines which features to keep in the dataset. E.g. for the above list, only features with lookbehinds of 30, 60 or 90 days will be kept.""",
    )


class DatasetSpecification(BaseModel):
    """Specification for loading a dataset."""

    split_dir_path: Union[str, Path] = Field(
        description="""Path to the directory containing the split files.""",
    )

    file_suffix: str = Field(
        description="""Suffix of the split files. E.g. 'parquet' or 'csv'.""",
        default="parquet",
    )

    time: DatasetTimeSpecification

    pred_col_name_prefix: str = Field(
        default="pred_",
        description="""Prefix for the prediction column names.""",
    )
    pred_time_colname: str = Field(
        default="timestamp",
        description="""Column name for with timestamps for prediction times""",
    )


def load_timestamp_for_any_diabetes():
    """Loads timestamps for the broad definition of diabetes used for wash-in.

    See R files for details.
    """
    timestamp_any_diabetes = sql_load(
        query="SELECT * FROM [fct].[psycop_t2d_first_diabetes_any]",
        format_timestamp_cols_to_datetime=False,
    )[["dw_ek_borger", "datotid_first_diabetes_any"]]

    timestamp_any_diabetes = timestamp_any_diabetes.rename(
        columns={"datotid_first_diabetes_any": "timestamp_washin"},
    )

    return timestamp_any_diabetes


def add_washin_timestamps(dataset: pd.DataFrame) -> pd.DataFrame:
    """Add washin timestamps to dataset.

    Washin is an exclusion criterion. E.g. if the patient has any visit
    that looks like diabetes before the study starts (i.e. during
    washin), they are excluded.
    """
    timestamp_washin = load_timestamp_for_any_diabetes()

    dataset = dataset.merge(
        timestamp_washin,
        on="dw_ek_borger",
        how="left",
    )

    return dataset


class DataLoader:
    """Class to handle loading of a datasplit."""

    def __init__(
        self,
        spec: DatasetSpecification,
    ):
        self.spec = spec

        # File handling
        self.dir_path = Path(spec.split_dir_path)
        self.file_suffix = spec.file_suffix

        # Column specifications
        self.pred_col_name_prefix = spec.pred_col_name_prefix

    def _load_dataset_file(  # pylint: disable=inconsistent-return-statements
        self,
        split_name: str,
        nrows: Optional[int] = None,
    ) -> pd.DataFrame:  # pylint: disable=inconsistent-return-statements
        """Load dataset from directory. Finds any file with the matching file
        suffix with the split name in its filename.

        Args:
            split_name (str): Name of split, allowed are ["train", "test", "val"]
            nrows (Optional[int]): Number of rows to load. Defaults to None, in which case
                all rows are loaded.
            self.file_suffix (str, optional): File suffix of the dataset. Defaults to "parquet".

        Returns:
            pd.DataFrame: The dataset
        """
        if self.file_suffix not in ("csv", "parquet"):
            raise ValueError(f"File suffix {self.file_suffix} not supported.")

        if split_name not in ("train", "test", "val"):
            raise ValueError(f"Split name {split_name} not supported.")

        path = list(self.dir_path.glob(f"*{split_name}*.{self.file_suffix}"))[0]

        if "parquet" in self.file_suffix:
            if nrows:
                raise ValueError(
                    "nrows is not supported for parquet files. Please use csv files.",
                )
            return pd.read_parquet(path)
        elif "csv" in self.file_suffix:
            return pd.read_csv(filepath_or_buffer=path, nrows=nrows)

    def _drop_rows_if_datasets_ends_within_days(
        self,
        n_days: Union[int, float],
        dataset: pd.DataFrame,
        direction: str,
    ) -> pd.DataFrame:
        """Drop visits that lie within certain amount of days from end of
        dataset.

        Args:
            n_days (Union[float, int]): Number of days.
            dataset (pd.DataFrame): Dataset.
            direction (str): Direction to look. Allowed are ["before", "after"].

        Returns:
            pd.DataFrame: Dataset with dropped rows.
        """
        if not isinstance(n_days, timedelta):
            n_days = timedelta(days=n_days)  # type: ignore

        if direction not in ("ahead", "behind"):
            raise ValueError(f"Direction {direction} not supported.")

        n_rows_before_modification = dataset.shape[0]

        if direction == "ahead":
            max_datetime = dataset[self.spec.pred_time_colname].max() - n_days
            before_max_dt = dataset[self.spec.pred_time_colname] < max_datetime
            dataset = dataset[before_max_dt]
        elif direction == "behind":
            min_datetime = dataset[self.spec.pred_time_colname].min() + n_days
            after_min_dt = dataset[self.spec.pred_time_colname] > min_datetime
            dataset = dataset[after_min_dt]

        n_rows_after_modification = dataset.shape[0]
        percent_dropped = (
            n_rows_before_modification - n_rows_after_modification
        ) / n_rows_before_modification

        msg.info(
            f"Dropped {n_rows_before_modification - n_rows_after_modification} ({percent_dropped}%) rows because the end of the dataset was within {n_days} of their prediction time when looking {direction} from their prediction time",
        )

        return dataset

    def _drop_patients_with_event_in_washin(self, dataset) -> pd.DataFrame:
        """Drop patients within washin period."""

        n_rows_before_modification = dataset.shape[0]

        # Remove dates before drop_patient_if_outcome_before_date
        outcome_before_date = (
            dataset["timestamp_first_diabetes_any"]
            < self.spec.time.drop_patient_if_outcome_before_date
        )

        patients_to_drop = set(dataset["dw_ek_borger"][outcome_before_date].unique())
        dataset = dataset[~dataset["dw_ek_borger"].isin(patients_to_drop)]

        # Removed dates before drop_patient_if_outcome_before_date
        dataset = dataset[
            dataset[self.spec.pred_time_colname]
            > self.spec.time.drop_patient_if_outcome_before_date
        ]

        n_rows_after_modification = dataset.shape[0]
        percent_dropped = (
            n_rows_before_modification - n_rows_after_modification
        ) / n_rows_before_modification

        msg.info(
            f"Dropped {n_rows_before_modification - n_rows_after_modification} ({percent_dropped}%) rows because patients had diabetes in the washin period.",
        )

        return dataset

    def _drop_cols_not_in_lookbehind_combination(
        self,
        dataset: pd.DataFrame,
    ) -> pd.DataFrame:
        """Drop predictor columns that are not in the specified combination of
        lookbehind windows.

        Args:
            dataset (pd.DataFrame): Dataset.

        Returns:
            pd.DataFrame: Dataset with dropped columns.
        """

        # Extract all unique lookbhehinds in the dataset predictors
        lookbehinds_in_dataset = {
            int(re.findall(r"within_(\d+)_days", col)[0])
            for col in dataset.columns
            if self.pred_col_name_prefix in col
        }

        # Check that all loobehinds in lookbehind_combination are used in the predictors
        if not set(self.spec.time.lookbehind_combination).issubset(
            lookbehinds_in_dataset,
        ):
            raise ValueError(
                f"One or more of the provided lookbehinds in lookbehind_combination is/are not used in any predictors in the dataset. Lookbehinds in dataset: {lookbehinds_in_dataset}. Lookbehinds in lookbehind_combination: {self.spec.time.lookbehind_combination}.",
            )

        # Create a list of all predictor columns who have a lookbehind window not in lookbehind_combination list
        cols_to_drop = [
            col
            for col in dataset.columns
            if any(
                str(x) not in col and self.pred_col_name_prefix in col
                for x in self.spec.time.lookbehind_combination
            )
        ]

        dataset = dataset.drop(columns=cols_to_drop)

        return dataset

    def _convert_timestamp_dtype_and_nat(self, dataset: pd.DataFrame) -> pd.DataFrame:
        """Convert columns with `timestamp`in their name to datetime, and
        convert 0's to NaT."""
        timestamp_colnames = [col for col in dataset.columns if "timestamp" in col]

        for colname in timestamp_colnames:
            if dataset[colname].dtype != "datetime64[ns]":
                # Convert all 0s in colname to NaT
                dataset[colname] = dataset[colname].apply(
                    lambda x: pd.NaT if x == "0" else x,
                )
                dataset[colname] = pd.to_datetime(dataset[colname])

        return dataset

    def _drop_cols_if_exceeds_look_direction_threshold(
        self,
        dataset: pd.DataFrame,
        look_direction_threshold: Union[int, float],
        direction: str,
    ) -> pd.DataFrame:
        """Drop columns if they look behind or ahead longer than a specified
        threshold.

            For example, if direction is "ahead", and n_days is 30, then the column
        should be dropped if it's trying to look 60 days ahead. This is useful
        to avoid some rows having more information than others.

<<<<<<< HEAD
            Args:
                dataset (pd.DataFrame): Dataset to process.
                look_direction_threshold (Union[int, float]): Number of days to look in the direction.
                direction (str): Direction to look. Allowed are ["ahead", "behind"].
=======
        Args:
            dataset (pd.DataFrame): Dataset to process.
            n_days (Union[int, float]): Number of days to look in the direction.
            direction (str): Direction to look. Allowed are ["ahead", "behind"].
>>>>>>> 38091939

        Returns:
            pd.DataFrame: Dataset without the dropped columns.
        """

        cols_to_drop = []

        n_cols_before_modification = dataset.shape[1]

        if direction == "behind":
            cols_to_process = [
                c for c in dataset.columns if self.pred_col_name_prefix in c
            ]

            for col in cols_to_process:
                # Extract lookbehind days from column name use regex
                # E.g. "column_name_within_90_days" == 90
                # E.g. "column_name_within_90_days_fallback_NaN" == 90
                lookbehind_days_strs = re.findall(r"within_(\d+)_days", col)

                if len(lookbehind_days_strs) > 0:
                    lookbehind_days = int(lookbehind_days_strs[0])
                else:
                    raise ValueError(f"Could not extract lookbehind days from {col}")

                if lookbehind_days > look_direction_threshold:
                    cols_to_drop.append(col)

        n_cols_after_modification = dataset.shape[1]
        percent_dropped = (
            n_cols_before_modification - n_cols_after_modification
        ) / n_cols_before_modification

        msg.info(
            f"Dropped {n_cols_before_modification - n_cols_after_modification} ({percent_dropped}%) columns because they were looking {direction} further out than {n_days} days.",
        )

        return dataset[[c for c in dataset.columns if c not in cols_to_drop]]

    def _drop_cols_and_rows_if_look_direction_not_met(
        self,
        dataset: pd.DataFrame,
    ) -> pd.DataFrame:
        """Drop columns if they are outside the specification. Specifically:

        - min_lookahead_days is insufficient for the column's lookahead
        - min_lookbehind_days is insufficient for the column's lookbehind
        - The dataset doesn't stretch far enough for the prediction time's lookahead
        - The dataset doesn't stretch far enough for the prediction time's lookbehind

        Args:
            dataset (pd.DataFrame): Dataset to process.
        """
        for direction in ("ahead", "behind"):

            if direction in ("ahead", "behind"):
                if self.spec.time.min_lookahead_days:
                    n_days = self.spec.time.min_lookahead_days
                elif self.spec.time.min_lookbehind_days:
                    n_days = self.spec.time.min_lookbehind_days
                else:
                    continue

            dataset = self._drop_rows_if_datasets_ends_within_days(
                n_days=n_days,
                dataset=dataset,
                direction=direction,
            )

            dataset = self._drop_cols_if_exceeds_look_direction_threshold(
                dataset=dataset,
                look_direction_threshold=n_days,
                direction=direction,
            )

        return dataset

    def _process_dataset(self, dataset: pd.DataFrame) -> pd.DataFrame:
        """Process dataset, namely:

        - Drop patients with outcome before drop_patient_if_outcome_before_date
        - Process timestamp columns
        - Drop visits where mmin_lookahead, min_lookbehind or min_prediction_time_date are not met
        - Drop features with lookbehinds not in lookbehind_combination

        Returns:
            pd.DataFrame: Processed dataset
        """
        if self.spec.time.drop_patient_if_outcome_before_date:
            dataset = add_washin_timestamps(dataset=dataset)

        dataset = self._convert_timestamp_dtype_and_nat(dataset)
        if self.spec.time.drop_patient_if_outcome_before_date:
            dataset = self._drop_patients_with_event_in_washin(dataset=dataset)

        # Drop if later than min prediction time date
        if self.spec.time.min_prediction_time_date:
            dataset = dataset[
                dataset[self.spec.pred_time_colname]
                > self.spec.time.min_prediction_time_date
            ]

        dataset = self._drop_cols_and_rows_if_look_direction_not_met(dataset=dataset)

        if self.spec.time.lookbehind_combination:
            dataset = self._drop_cols_not_in_lookbehind_combination(dataset=dataset)

        return dataset

    def load_dataset_from_dir(
        self,
        split_names: Union[Iterable[str], str],
        nrows: Optional[int] = None,
    ) -> pd.DataFrame:
        """Load dataset for t2d. Can load multiple splits at once, e.g.
        concatenate train and val for crossvalidation.

        Args:
            split_names (Union[Iterable[str], str]): Name of split, allowed are ["train", "test", "val"]
            nrows (Optional[int]): Number of rows to load from dataset. Defaults to None, in which case all rows are loaded.

        Returns:
            pd.DataFrame: The filtered dataset
        """
        # Handle input types
        for timedelta_arg in (
            self.spec.time.min_lookbehind_days,
            self.spec.time.min_lookahead_days,
        ):
            if timedelta_arg:
                timedelta_arg = timedelta(days=timedelta_arg)  # type: ignore

        for date_arg in (
            self.spec.time.drop_patient_if_outcome_before_date,
            self.spec.time.min_prediction_time_date,
        ):
            if isinstance(date_arg, str):
                date_arg = coerce_to_datetime(
                    date_repr=date_arg,
                )

        # Concat splits if multiple are given
        if isinstance(split_names, (list, tuple)):
            if isinstance(split_names, Iterable):
                split_names = tuple(split_names)

            if nrows is not None:
                nrows = int(
                    nrows / len(split_names),
                )

            return pd.concat(
                [
                    self._load_dataset_file(split_name=split, nrows=nrows)
                    for split in split_names
                ],
                ignore_index=True,
            )
        elif isinstance(split_names, str):
            dataset = self._load_dataset_file(split_name=split_names, nrows=nrows)

        dataset = self._process_dataset(dataset=dataset)

        msg.good(f"{split_names}: Returning!")
        return dataset


def _init_spec_from_cfg(
    cfg: DictConfig,
) -> DatasetSpecification:
    """Initialise a feature spec from a DictConfig."""
    data_cfg: dict[str, Any] = OmegaConf.to_container(  # type: ignore
        cfg.data,
        resolve=True,
    )

    if data_cfg["source"] == "synthetic":
        split_dir_path = PROJECT_ROOT / "tests" / "test_data" / "synth_splits"
        file_suffix = "csv"
    else:
        split_dir_path = data_cfg["dir"]
        file_suffix = data_cfg["source"]

    time_spec = DatasetTimeSpecification(
        drop_patient_if_outcome_before_date=data_cfg[
            "drop_patient_if_outcome_before_date"
        ],
        min_lookahead_days=data_cfg["min_lookahead_days"],
        min_lookbehind_days=data_cfg["min_lookbehind_days"],
        min_prediction_time_date=data_cfg["min_prediction_time_date"],
        lookbehind_combination=data_cfg["lookbehind_combination"],
    )

    return DatasetSpecification(
        split_dir_path=split_dir_path,
        pred_col_name_prefix=data_cfg["pred_col_name_prefix"],
        file_suffix=file_suffix,
        pred_time_colname=data_cfg["pred_timestamp_col_name"],
        n_training_samples=data_cfg["n_training_samples"],
        time=time_spec,
    )


class SplitDataset(BaseModel):
    """A dataset split into train, test and optionally validation."""

    class Config:
        """Configuration for the dataclass to allow pd.DataFrame as type."""

        arbitrary_types_allowed = True

    train: pd.DataFrame
    test: Optional[pd.DataFrame] = None
    val: pd.DataFrame


def load_train_and_val_from_cfg(cfg: DictConfig):
    """Load train and validation data from file."""

    data_specification = _init_spec_from_cfg(
        cfg,
    )

    split = DataLoader(spec=data_specification)

    return SplitDataset(
        train=split.load_dataset_from_dir(split_names="train"),
        val=split.load_dataset_from_dir(split_names="val"),
    )<|MERGE_RESOLUTION|>--- conflicted
+++ resolved
@@ -297,17 +297,10 @@
         should be dropped if it's trying to look 60 days ahead. This is useful
         to avoid some rows having more information than others.
 
-<<<<<<< HEAD
             Args:
                 dataset (pd.DataFrame): Dataset to process.
                 look_direction_threshold (Union[int, float]): Number of days to look in the direction.
                 direction (str): Direction to look. Allowed are ["ahead", "behind"].
-=======
-        Args:
-            dataset (pd.DataFrame): Dataset to process.
-            n_days (Union[int, float]): Number of days to look in the direction.
-            direction (str): Direction to look. Allowed are ["ahead", "behind"].
->>>>>>> 38091939
 
         Returns:
             pd.DataFrame: Dataset without the dropped columns.
