from collections.abc import Callable
from typing import Any, Optional

import numpy as np
import pandas as pd
from scipy.stats import bootstrap
from sklearn.metrics import roc_auc_score


def calc_performance(
    df: pd.DataFrame,
    metric: Callable,
    confidence_interval: Optional[float] = None,
    n_bootstraps: int = 100,
    **kwargs: Any,
) -> pd.Series:
    """Calculates performance metrics of a df with 'y' and 'input_to_fn' columns.

    Args:
        df: dataframe
        metric: which metric to calculate
        confidence_interval: Confidence interval width for the performance metric. Defaults to None,
            in which case the no confidence interval is calculated.
        n_bootstraps: Number of bootstraps to use for calculating the confidence interval.
        **kwargs: additional arguments to pass to the bootstrap function for calculating
            the confidence interval.

    Returns:
        performance
    """
    if df.empty:
        return pd.Series({"metric": np.nan, "n_in_bin": np.nan})

    if metric is roc_auc_score and len(df["y"].unique()) == 1:
        # msg.info("Only 1 class present in bin. AUC undefined. Returning np.nan") This was hit almost once per month, making it very hard to read.
        # Many of our models probably try to predict the majority class.
        # I'm not sure how exactly we want to handle this, but thousands of msg.info is not ideal.
        # For now, suppressing this message.
        return pd.Series({"metric": np.nan, "n_in_bin": np.nan})

    perf_metric = metric(df["y"], df["y_hat"])

    # If any value in n_in_bin is smaller than 5, write NaN
    n_in_bin = np.nan if len(df) < 5 else len(df)

    if confidence_interval:
        # reasonably fast and accurate defaults
        _kwargs = {
            "method": "basic",
            "n_resamples": n_bootstraps,
        }
        _kwargs.update(kwargs)

        # Calculate the confidence interval
        def metric_wrapper(
            true: np.ndarray,
            pred: np.ndarray,
            **kwargs: Any,  # noqa: ARG001
        ) -> float:
            # bootstrap function requires the metric function to
            # be able to take additional arguments (notably the length of the array)
            try:
                return metric(true, pred)
            except ValueError as e:
<<<<<<< HEAD
                 print(repr(e))
                 return np.nan
=======
                print(repr(e))
                return np.nan
>>>>>>> 36cfb946

        boot = bootstrap(
            (df["y"], df["y_hat"]),
            statistic=metric_wrapper,
            confidence_level=confidence_interval,
            paired=True,
            **_kwargs,
        )
        low, high = boot.confidence_interval.low, boot.confidence_interval.high
        return pd.Series(
            {"metric": perf_metric, "n_in_bin": n_in_bin, "ci": (low, high)},
        )
    return pd.Series({"metric": perf_metric, "n_in_bin": n_in_bin})


def get_top_fraction(df: pd.DataFrame, col_name: str, fraction: float) -> pd.DataFrame:
    """
    Returns the top N percent of the data sorted by column y in a dataframe df.
    """
    # Calculate the number of rows to select
    num_rows = int(len(df) * fraction)

    # Sort the dataframe by column y and select the top N percent of rows
    sorted_df = df.sort_values(col_name, ascending=False)
    top_fraction = sorted_df.head(num_rows)

    return top_fraction<|MERGE_RESOLUTION|>--- conflicted
+++ resolved
@@ -62,13 +62,8 @@
             try:
                 return metric(true, pred)
             except ValueError as e:
-<<<<<<< HEAD
-                 print(repr(e))
-                 return np.nan
-=======
                 print(repr(e))
                 return np.nan
->>>>>>> 36cfb946
 
         boot = bootstrap(
             (df["y"], df["y_hat"]),
