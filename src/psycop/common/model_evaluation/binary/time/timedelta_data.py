from collections.abc import Iterable, Sequence
from typing import Literal

import numpy as np
import pandas as pd
from psycop.common.model_evaluation.binary.utils import (
    auroc_by_group,
    sensitivity_by_group,
)
from psycop.common.model_evaluation.utils import (
    bin_continuous_data,
    round_floats_to_edge,
)

TIMEDELTA_STRINGS = Literal["h", "D", "M", "Q", "Y"]


def get_timedelta_series(
    direction: Literal["t1-t2", "t2-t1"],
    bin_unit: TIMEDELTA_STRINGS,
    df: pd.DataFrame,
    t2_col_name: str,
    t1_col_name: str,
) -> pd.Series:
    """Calculate the time difference between two timestamps."""
    if direction == "t1-t2":
        df["unit_from_event"] = (df[t1_col_name] - df[t2_col_name]) / np.timedelta64(
            1,
            bin_unit,
        )  # type: ignore
    elif direction == "t2-t1":
        df["unit_from_event"] = (df[t2_col_name] - df[t1_col_name]) / np.timedelta64(
            1,
            bin_unit,
        )  # type: ignore
    else:
        raise ValueError(
            f"Direction should be one of ['t1-t2', 't2-t1'], not {direction}",
        )

    return df["unit_from_event"]


def get_timedelta_df(
    y: Iterable[int],
    output: Iterable[float],
    time_one: Iterable[pd.Timestamp],
    time_two: Iterable[pd.Timestamp],
    direction: Literal["t1-t2", "t2-t1"],
    bins: Sequence[float],
    bin_unit: TIMEDELTA_STRINGS,
    bin_continuous_input: bool = True,
    drop_na_events: bool = True,
    min_n_in_bin: int = 5,
) -> pd.DataFrame:
    """Get a timedelta dataframe with the time difference between two timestamps.

    Args:
        y (Iterable[int]): True labels
        output (Iterable[float]): Model predictions. This can be either be probabilities or predictions, depending on whether the timedelta dataframe will be used for calculating sensitivity or AUROC.
        time_one (Iterable[pd.Timestamp]): Timestamp for time one
        time_two (Iterable[pd.Timestamp]): Timestamp for time two
        direction (Literal[&quot;t1): The order of the timestamps in the calculation of time difference. Takes either "t1-t2" or "t2-t1"
        bins (Sequence[float]): Bin values to aggregate by.
        bin_unit (TIMEDELTA_STRINGS): The unit of bin values, such as hours or days. Takes "h", "D", "M", "Q", or "Y".
        bin_continuous_input (bool, optional): Whether to aggregate continuous output by bins. Defaults to True.
        drop_na_events (bool, optional): Whether to drop missing values from the first timestamp. Defaults to True.
        min_n_in_bin (int, optional): Minimum number of samples in included bins. If there are less than n samples in a bin, it will be set to NA. Defaults to 5.

    Returns:
        pd.DataFrame: Timedelta dataframe
    """

    df = pd.DataFrame(
        {
            "y": y,
            "output": output,
            "t1_timestamp": time_one,
            "t2_timestamp": time_two,
        },
    )
    # Drop rows with no events if specified
    if drop_na_events:
        df = df.dropna(subset=["t1_timestamp"])

    # Calculate difference in days between prediction and event
    df["unit_from_event"] = get_timedelta_series(
        direction=direction,
        bin_unit=bin_unit,
        df=df,
        t2_col_name="t2_timestamp",
        t1_col_name="t1_timestamp",
    )

    # bin data
    if bin_continuous_input:
        # Convert df["unit_from_event"] to int if possible
        df["unit_from_event_binned"], df["n_in_bin"] = bin_continuous_data(
            df["unit_from_event"],
            bins=bins,
            min_n_in_bin=min_n_in_bin,
        )
    else:
        df["unit_from_event_binned"] = round_floats_to_edge(
            df["unit_from_event"],
            bins=bins,
        )

    return df


def get_auroc_by_timedelta_df(
    y: Iterable[int],
    y_hat_probs: Iterable[float],
    time_one: Iterable[pd.Timestamp],
    time_two: Iterable[pd.Timestamp],
    direction: Literal["t1-t2", "t2-t1"],
    bins: Sequence[float],
    bin_unit: TIMEDELTA_STRINGS,
    confidence_interval: bool = True,
    bin_continuous_input: bool = True,
    drop_na_events: bool = True,
    min_n_in_bin: int = 5,
    n_bootstraps: int = 100,
) -> pd.DataFrame:
    """Create dataframe for plotting performance metric from time to or from
    some event (e.g. time of diagnosis, time from first visit).

    Args:
        y: True labels
        y_hat_probs: The predicted probabilities by the function.
        metric_fn: Function to calculate metric
        time_one: Timestamps for time one (e.g. first visit).
        time_two: Timestamps for time two.
        direction: Which direction to calculate time difference.
        Can either be 't2-t1' or 't1-t2'.
        bins: Bins to group by.
        confidence_interval: Confidence interval to use for
        bin_unit: Unit of time to use for bins.
        bin_continuous_input: Whether to bin input. Defaults to True.
        drop_na_events: Whether to drop rows where the event is NA. Defaults to True.
        min_n_in_bin: Minimum number of rows in a bin to include in output. Defaults to 10.
        n_bootstraps: number of samples for bootstrap resampling
    Returns:
        pd.DataFrame: Dataframe ready for plotting where each row represents a bin.
    """
    df = get_timedelta_df(
        y=y,
        output=y_hat_probs,
        time_one=time_one,
        time_two=time_two,
        direction=direction,
        bins=bins,
        bin_unit=bin_unit,
        bin_continuous_input=bin_continuous_input,
        drop_na_events=drop_na_events,
        min_n_in_bin=min_n_in_bin,
    ).rename(columns={"output": "y_hat_probs"})

    return auroc_by_group(
        df=df,
        groupby_col_name="unit_from_event_binned",
        confidence_interval=confidence_interval,
        n_bootstraps=n_bootstraps,
    )


def get_sensitivity_by_timedelta_df(
    y: Iterable[int],
    y_hat: Iterable[float],
    time_one: Iterable[pd.Timestamp],
    time_two: Iterable[pd.Timestamp],
    direction: Literal["t1-t2", "t2-t1"],
    bins: Sequence[float],
    bin_unit: TIMEDELTA_STRINGS,
    confidence_interval: bool = True,
    bin_continuous_input: bool = True,
    drop_na_events: bool = True,
    min_n_in_bin: int = 5,
) -> pd.DataFrame:
    """Create dataframe for plotting performance metric from time to or from
    some event (e.g. time of diagnosis, time from first visit).

    Args:
        y: True labels
        y_hat: The predicted class.
        metric_fn: Function to calculate metric
        time_one: Timestamps for time one (e.g. first visit).
        time_two: Timestamps for time two.
        direction: Which direction to calculate time difference.
        Can either be 't2-t1' or 't1-t2'.
        bins: Bins to group by.
        confidence_interval: Confidence interval to use for
        bin_unit: Unit of time to use for bins.
        bin_continuous_input: Whether to bin input. Defaults to True.
        drop_na_events: Whether to drop rows where the event is NA. Defaults to True.
        min_n_in_bin: Minimum number of rows in a bin to include in output. Defaults to 10.
    Returns:
        pd.DataFrame: Dataframe ready for plotting where each row represents a bin.
    """
    df = get_timedelta_df(
        y=y,
        output=y_hat,
        time_one=time_one,
        time_two=time_two,
        direction=direction,
        bins=bins,
        bin_unit=bin_unit,
        bin_continuous_input=bin_continuous_input,
        drop_na_events=drop_na_events,
        min_n_in_bin=min_n_in_bin,
    ).rename(columns={"output": "y_hat"})

    return sensitivity_by_group(
        df=df,
        groupby_col_name="unit_from_event_binned",
        confidence_interval=confidence_interval,
<<<<<<< HEAD
    )


def create_sensitivity_by_time_to_outcome_df(
    eval_dataset: EvalDataset,
    desired_positive_rate: float,
    outcome_timestamps: Series,
    prediction_timestamps: Series,
    bins: Sequence[float] = (0, 1, 7, 14, 28, 182, 365, 730, 1825),
    bin_delta: TIMEDELTA_STRINGS = "D",
) -> pd.DataFrame:
    """Calculate sensitivity by time to outcome.
    Args:
        eval_dataset (EvalDataset): Eval dataset.
        desired_positive_rate (float): Takes the top positive_rate% of predicted probabilities and turns them into 1, the rest 0.
        outcome_timestamps (Iterable[pd.Timestamp]): Timestamp of the outcome, if any.
        prediction_timestamps (Iterable[pd.Timestamp]): Timestamp of the prediction.
        bins (list, optional): Default bins for time to outcome. Defaults to [0, 1, 7, 14, 28, 182, 365, 730, 1825].
        bin_delta (str, optional): The unit of time for the bins. Defaults to "D".
        n_bootstraps (int, optional): Number of bootstraps to use for confidence intervals. Defaults to 1000.
    Returns:
        pd.DataFrame
    """

    (
        y_hat_series,
        actual_positive_rate,
    ) = eval_dataset.get_predictions_for_positive_rate(
        desired_positive_rate=desired_positive_rate,
    )

    df = pd.DataFrame(
        {
            "y": eval_dataset.y,
            "y_hat": y_hat_series,
            "outcome_timestamp": outcome_timestamps,
            "prediction_timestamp": prediction_timestamps,
        },
    )

    df = df[df["y"] == 1]

    df = get_timedelta_df(
        y=df["y"],
        output=df["y_hat"],
        time_one=df["prediction_timestamp"],
        time_two=df["outcome_timestamp"],
        direction="t2-t1",
        bins=bins,
        bin_unit=bin_delta,
        bin_continuous_input=True,
        drop_na_events=True,
        min_n_in_bin=5,
    )
    df = df.rename(
        columns={"unit_from_event_binned": "days_to_outcome_binned", "output": "y_hat"},
    )

    df["true_positive"] = (df["y"] == 1) & (df["y_hat"] == 1)
    df["false_negative"] = (df["y"] == 1) & (df["y_hat"] == 0)

    df_with_metric = sensitivity_by_group(
        df=df,
        groupby_col_name="days_to_outcome_binned",
    ).reset_index()

    # Super hacky! Even though the input dfs have a specified shape,
    # we sometimes need to pivot. Instead of debugging now, we'll just
    # hack it.
    if "level_1" in df_with_metric.columns:
        output_df = df_with_metric.pivot(
            index="days_to_outcome_binned",
            columns="level_1",
            values=0,
        )
    else:
        output_df = df_with_metric

    # Get proportion of y_hat_probs == 1, which is equal to the actual positive rate in the data.
    threshold_percentile = round(
        actual_positive_rate * 100,
        2,
    )
    output_df["sens"] = output_df["sensitivity"]
    output_df = output_df.drop("sensitivity", axis=1)

    # Prep for plotting
    ## Save the threshold for each bin
    output_df["desired_positive_rate"] = desired_positive_rate
    output_df["threshold_percentile"] = threshold_percentile
    output_df["actual_positive_rate"] = round(actual_positive_rate, 2)

    output_df = output_df.dropna(subset=["n_in_bin"])
    output_df = output_df.reset_index()

    df["days_to_outcome_binned"] = pd.Categorical(
        df["days_to_outcome_binned"],
        categories=df["days_to_outcome_binned"].index.tolist(),
        ordered=True,
    )

    return output_df
=======
    )
>>>>>>> fa52b354
<|MERGE_RESOLUTION|>--- conflicted
+++ resolved
@@ -215,109 +215,4 @@
         df=df,
         groupby_col_name="unit_from_event_binned",
         confidence_interval=confidence_interval,
-<<<<<<< HEAD
-    )
-
-
-def create_sensitivity_by_time_to_outcome_df(
-    eval_dataset: EvalDataset,
-    desired_positive_rate: float,
-    outcome_timestamps: Series,
-    prediction_timestamps: Series,
-    bins: Sequence[float] = (0, 1, 7, 14, 28, 182, 365, 730, 1825),
-    bin_delta: TIMEDELTA_STRINGS = "D",
-) -> pd.DataFrame:
-    """Calculate sensitivity by time to outcome.
-    Args:
-        eval_dataset (EvalDataset): Eval dataset.
-        desired_positive_rate (float): Takes the top positive_rate% of predicted probabilities and turns them into 1, the rest 0.
-        outcome_timestamps (Iterable[pd.Timestamp]): Timestamp of the outcome, if any.
-        prediction_timestamps (Iterable[pd.Timestamp]): Timestamp of the prediction.
-        bins (list, optional): Default bins for time to outcome. Defaults to [0, 1, 7, 14, 28, 182, 365, 730, 1825].
-        bin_delta (str, optional): The unit of time for the bins. Defaults to "D".
-        n_bootstraps (int, optional): Number of bootstraps to use for confidence intervals. Defaults to 1000.
-    Returns:
-        pd.DataFrame
-    """
-
-    (
-        y_hat_series,
-        actual_positive_rate,
-    ) = eval_dataset.get_predictions_for_positive_rate(
-        desired_positive_rate=desired_positive_rate,
-    )
-
-    df = pd.DataFrame(
-        {
-            "y": eval_dataset.y,
-            "y_hat": y_hat_series,
-            "outcome_timestamp": outcome_timestamps,
-            "prediction_timestamp": prediction_timestamps,
-        },
-    )
-
-    df = df[df["y"] == 1]
-
-    df = get_timedelta_df(
-        y=df["y"],
-        output=df["y_hat"],
-        time_one=df["prediction_timestamp"],
-        time_two=df["outcome_timestamp"],
-        direction="t2-t1",
-        bins=bins,
-        bin_unit=bin_delta,
-        bin_continuous_input=True,
-        drop_na_events=True,
-        min_n_in_bin=5,
-    )
-    df = df.rename(
-        columns={"unit_from_event_binned": "days_to_outcome_binned", "output": "y_hat"},
-    )
-
-    df["true_positive"] = (df["y"] == 1) & (df["y_hat"] == 1)
-    df["false_negative"] = (df["y"] == 1) & (df["y_hat"] == 0)
-
-    df_with_metric = sensitivity_by_group(
-        df=df,
-        groupby_col_name="days_to_outcome_binned",
-    ).reset_index()
-
-    # Super hacky! Even though the input dfs have a specified shape,
-    # we sometimes need to pivot. Instead of debugging now, we'll just
-    # hack it.
-    if "level_1" in df_with_metric.columns:
-        output_df = df_with_metric.pivot(
-            index="days_to_outcome_binned",
-            columns="level_1",
-            values=0,
-        )
-    else:
-        output_df = df_with_metric
-
-    # Get proportion of y_hat_probs == 1, which is equal to the actual positive rate in the data.
-    threshold_percentile = round(
-        actual_positive_rate * 100,
-        2,
-    )
-    output_df["sens"] = output_df["sensitivity"]
-    output_df = output_df.drop("sensitivity", axis=1)
-
-    # Prep for plotting
-    ## Save the threshold for each bin
-    output_df["desired_positive_rate"] = desired_positive_rate
-    output_df["threshold_percentile"] = threshold_percentile
-    output_df["actual_positive_rate"] = round(actual_positive_rate, 2)
-
-    output_df = output_df.dropna(subset=["n_in_bin"])
-    output_df = output_df.reset_index()
-
-    df["days_to_outcome_binned"] = pd.Categorical(
-        df["days_to_outcome_binned"],
-        categories=df["days_to_outcome_binned"].index.tolist(),
-        ordered=True,
-    )
-
-    return output_df
-=======
-    )
->>>>>>> fa52b354
+    )