--- conflicted
+++ resolved
@@ -84,13 +84,8 @@
     n_bootstraps: int = 100,
 ) -> pd.DataFrame:
     """Get the sensitivity by group within a dataframe."""
-<<<<<<< HEAD
-    return df.groupby(groupby_col_name, as_index=False).apply(
-        _sensitivity_within_group,
-=======
     df = df.groupby(groupby_col_name, as_index=False).apply(
         func=_sensitivity_within_group,
->>>>>>> fa52b354
         confidence_interval=confidence_interval,
         n_bootstraps=n_bootstraps,
     )
