--- conflicted
+++ resolved
@@ -6,15 +6,11 @@
 )
 
 
-@pytest.mark.parametrize("desired_positive_rate", [0.1, 0.3, 0.5, 0.8, 1])
+@pytest.mark.parametrize("desired_positive_rate", [0.1, 0.3, 0.5, 0.8])
 def test_get_predictions_for_positive_rate(desired_positive_rate: float):
     df = pd.DataFrame(
         {
-<<<<<<< HEAD
-            "y_hat_probs": [0.1, 0.2, 0.3, 0.4, 0.5, 0.6, 0.7, 0.8, 0.9],
-=======
-            "y_hat_probs": [0.1, 0.2, 0.3, 0.4, 0.5, 0.6, 0.7, 0.8, 0.9, 1],
->>>>>>> cde0e305
+            "y_hat_probs": [0.1, 0.2, 0.3, 0.4, 0.5, 0.6, 0.7, 0.8, 0.9, 1.0],
         },
     )
 
