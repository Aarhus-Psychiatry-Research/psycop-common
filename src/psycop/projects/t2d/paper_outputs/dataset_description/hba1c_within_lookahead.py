--- conflicted
+++ resolved
@@ -168,13 +168,7 @@
                 t1_col_name="timestamp",
             )
 
-<<<<<<< HEAD
-        plot_df["years_until_last_hba1c"] = plot_df["years_until_last_hba1c"].fillna(
-            9999,
-        )
-=======
             plot_df[plot_df_col_name] = plot_df[plot_df_col_name].fillna(9999)
->>>>>>> c2030fb9
 
         return plot_df
 
@@ -250,33 +244,12 @@
 
 if __name__ == "__main__":
     pipeline = BEST_EVAL_PIPELINE
-<<<<<<< HEAD
-    false_positives = Hba1cWithinLookaheadForFalsePositives().get_plot(
-        run=BEST_EVAL_PIPELINE,
-    )
-    size = (5, 3)
-
-    false_positives.save(
-        pipeline.paper_outputs.paths.figures / "t2d_last_hba1c_false_positives.png",
+    plot = MeasurementsWithinLookaheadPlot().get_plot(run=BEST_EVAL_PIPELINE)
+    size = (6.5, 8)
+
+    plot.save(
+        pipeline.paper_outputs.paths.figures / "t2d_last_diabetes_measurement.png",
         width=size[0],
         height=size[1],
         dpi=600,
-    )
-
-    true_negatives = Hba1cWithinLookaheadForTrueNegatives().get_plot(
-        run=BEST_EVAL_PIPELINE,
-    )
-    true_negatives.save(
-        pipeline.paper_outputs.paths.figures / "t2d_last_hba1c_true_negatives.png",
-=======
-    false_positives = MeasurementsWithinLookaheadPlot().get_plot(run=BEST_EVAL_PIPELINE)
-    size = (6.5, 8)
-
-    false_positives.save(
-        pipeline.paper_outputs.paths.figures / "t2d_last_diabetes_measurement.png",
->>>>>>> c2030fb9
-        width=size[0],
-        height=size[1],
-        dpi=600,
-    )
-    pass+    )