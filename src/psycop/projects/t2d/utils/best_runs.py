--- conflicted
+++ resolved
@@ -13,34 +13,6 @@
 from psycop.common.model_training.training_output.dataclasses import EvalDataset
 from psycop.projects.t2d.paper_outputs.config import EVALUATION_ROOT
 from sklearn.pipeline import Pipeline
-
-EVALUATION_ROOT = Path(__file__).parent.parent / "paper_outputs"
-
-
-def load_file_from_pkl(file_path: Path) -> Any:
-    with file_path.open("rb") as f:
-        return pickle.load(f)
-
-
-def df_to_eval_dataset(
-    df: pd.DataFrame,
-    custom_columns: Optional[Sequence[str]],
-) -> EvalDataset:
-    """Convert dataframe to EvalDataset."""
-    return EvalDataset(
-        ids=df["ids"],
-        y=df["y"],
-        y_hat_probs=df["y_hat_probs"],
-        pred_timestamps=df["pred_timestamps"],
-        outcome_timestamps=df["outcome_timestamps"],
-        age=df["age"],
-        is_female=df["is_female"],
-        exclusion_timestamps=df["exclusion_timestamps"],
-        pred_time_uuids=df["pred_time_uuids"],
-        custom_columns={col: df[col] for col in custom_columns}
-        if custom_columns
-        else None,
-    )
 
 
 def load_file_from_pkl(file_path: Path) -> Any:
@@ -181,14 +153,10 @@
 
 class PaperOutputSettings:
     def __init__(
-<<<<<<< HEAD
         self,
         name: str,
         pos_rate: float,
         artifact_path: Optional[Path] = None,
-=======
-        self, name: str, pos_rate: float, artifact_path: Optional[Path] = None
->>>>>>> 99a0f5e6
     ):
         self.name = name
         self.pos_rate = pos_rate
@@ -214,7 +182,6 @@
 
         self.inputs = PipelineInputs(group=group, eval_dir=pipeline_output_dir)
         self.pipeline_outputs = PipelineOutputs(
-<<<<<<< HEAD
             group=group,
             dir_path=pipeline_output_dir,
             name=self.name,
@@ -223,12 +190,6 @@
             name=name,
             pos_rate=pos_rate,
             artifact_path=paper_outputs_path,
-=======
-            group=group, dir_path=pipeline_output_dir, name=self.name
-        )
-        self.paper_outputs = PaperOutputSettings(
-            name=name, pos_rate=pos_rate, artifact_path=paper_outputs_path
->>>>>>> 99a0f5e6
         )
 
     @property
