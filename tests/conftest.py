"""Define fixtures for tests."""
from pathlib import Path

import numpy as np
import pandas as pd
import pytest

from psycop_model_training.config_schemas.conf_utils import (
    FullConfigSchema,
    load_test_cfg_as_pydantic,
)
from psycop_model_training.model_eval.dataclasses import EvalDataset

CONFIG_DIR_PATH_REL = "../application/config"


<<<<<<< HEAD
def add_age_and_sex(df: pd.DataFrame) -> pd.DataFrame:
=======
def add_age_is_female(df: pd.DataFrame):
>>>>>>> abeb1a7e
    """Add age and gender columns to dataframe.

    Args:
        df (pd.DataFrame): The dataframe to add age and sex cols to.
    """
    ids = pd.DataFrame({"dw_ek_borger": df["dw_ek_borger"].unique()})
    ids["age"] = np.random.randint(17, 95, len(ids))
<<<<<<< HEAD
    ids["sex"] = np.where(ids["dw_ek_borger"] > 30_000, "F", "M")
=======
    ids["is_female"] = np.where(ids["dw_ek_borger"] > 30_000, 1, 0)
>>>>>>> abeb1a7e

    return df.merge(ids)


def add_eval_column(df: pd.DataFrame) -> pd.DataFrame:
    """Add eval_ column to dataframe to test table 1 functionality.

    Args:
        df (pd.DataFrame): The dataframe to add age
    """
    df["eval_n_hbac1_count"] = np.random.randint(0, 20, len(df))

    return df


@pytest.fixture(scope="function")
def synth_eval_dataset() -> EvalDataset:
    """Load synthetic data."""
    csv_path = Path("tests") / "test_data" / "synth_eval_data.csv"
    df = pd.read_csv(csv_path)
<<<<<<< HEAD
    df = add_age_and_sex(df)
    df = add_eval_column(df)
=======
    df = add_age_is_female(df)
>>>>>>> abeb1a7e

    # Convert all timestamp cols to datetime
    for col in [col for col in df.columns if "timestamp" in col]:
        df[col] = pd.to_datetime(df[col])

    return EvalDataset(
        ids=df["dw_ek_borger"],
        y=df["label"],
        y_hat_probs=df["pred_prob"],
        y_hat_int=df["pred"],
        pred_timestamps=df["timestamp"],
        outcome_timestamps=df["timestamp_t2d_diag"],
        age=df["age"],
<<<<<<< HEAD
        sex=df["sex"],
        custom_columns={"eval_n_hbac1_count": df["eval_n_hbac1_count"]},
=======
        is_female=df["is_female"],
>>>>>>> abeb1a7e
    )


@pytest.fixture(scope="function")
def immuteable_test_config() -> FullConfigSchema:
    """Get an immutable config for testing."""
    return load_test_cfg_as_pydantic(
        config_file_name="default_config.yaml",
        allow_mutation=False,
    )


@pytest.fixture(scope="function")
def muteable_test_config() -> FullConfigSchema:
    """Get a mutable config for testing."""
    return load_test_cfg_as_pydantic(
        config_file_name="default_config.yaml",
        allow_mutation=True,
    )<|MERGE_RESOLUTION|>--- conflicted
+++ resolved
@@ -14,11 +14,7 @@
 CONFIG_DIR_PATH_REL = "../application/config"
 
 
-<<<<<<< HEAD
-def add_age_and_sex(df: pd.DataFrame) -> pd.DataFrame:
-=======
 def add_age_is_female(df: pd.DataFrame):
->>>>>>> abeb1a7e
     """Add age and gender columns to dataframe.
 
     Args:
@@ -26,11 +22,7 @@
     """
     ids = pd.DataFrame({"dw_ek_borger": df["dw_ek_borger"].unique()})
     ids["age"] = np.random.randint(17, 95, len(ids))
-<<<<<<< HEAD
-    ids["sex"] = np.where(ids["dw_ek_borger"] > 30_000, "F", "M")
-=======
     ids["is_female"] = np.where(ids["dw_ek_borger"] > 30_000, 1, 0)
->>>>>>> abeb1a7e
 
     return df.merge(ids)
 
@@ -51,12 +43,8 @@
     """Load synthetic data."""
     csv_path = Path("tests") / "test_data" / "synth_eval_data.csv"
     df = pd.read_csv(csv_path)
-<<<<<<< HEAD
-    df = add_age_and_sex(df)
     df = add_eval_column(df)
-=======
     df = add_age_is_female(df)
->>>>>>> abeb1a7e
 
     # Convert all timestamp cols to datetime
     for col in [col for col in df.columns if "timestamp" in col]:
@@ -70,12 +58,8 @@
         pred_timestamps=df["timestamp"],
         outcome_timestamps=df["timestamp_t2d_diag"],
         age=df["age"],
-<<<<<<< HEAD
-        sex=df["sex"],
+        is_female=df["is_female"],
         custom_columns={"eval_n_hbac1_count": df["eval_n_hbac1_count"]},
-=======
-        is_female=df["is_female"],
->>>>>>> abeb1a7e
     )
 
 
