"""Tests for all our visualisations.

Mainly tests that they run without errors.
"""
# pylint: disable=missing-function-docstring
from pathlib import Path

import numpy as np
import pandas as pd
import pytest
from sklearn.metrics import f1_score, roc_auc_score

from psycop_model_training.model_eval.base_artifacts.plots.base_charts import (
    plot_basic_chart,
)
from psycop_model_training.model_eval.base_artifacts.plots.feature_importance import (
    plot_feature_importances,
)
from psycop_model_training.model_eval.base_artifacts.plots.performance_by_age import (
    plot_performance_by_age,
)
from psycop_model_training.model_eval.base_artifacts.plots.performance_over_time import (
    plot_auc_by_time_from_first_visit,
    plot_metric_by_calendar_time,
    plot_metric_by_cyclic_time,
    plot_metric_by_time_until_diagnosis,
)
from psycop_model_training.model_eval.base_artifacts.plots.precision_recall import (
    plot_precision_recall,
)
from psycop_model_training.model_eval.base_artifacts.plots.prob_over_time import (
    plot_prob_over_time,
)
from psycop_model_training.model_eval.base_artifacts.plots.roc_auc import plot_auc_roc
from psycop_model_training.model_eval.base_artifacts.plots.sens_over_time import (
    create_sensitivity_by_time_to_outcome_df,
    plot_sensitivity_by_time_to_outcome_heatmap,
)
from psycop_model_training.model_eval.base_artifacts.plots.time_from_first_positive_to_event import (
    plot_time_from_first_positive_to_event,
)
from psycop_model_training.model_eval.dataclasses import EvalDataset
from psycop_model_training.utils.utils import PROJECT_ROOT, positive_rate_to_pred_probs


@pytest.fixture(scope="function")
def df():
    repo_path = Path(__file__).parent
    path = repo_path / "test_data" / "synth_eval_data.csv"
    df = pd.read_csv(path)

    # Convert all timestamp cols to datetime[64]ns
    for col in [col for col in df.columns if "timestamp" in col]:
        df[col] = pd.to_datetime(df[col])

    df["n_hba1c"] = np.random.randint(0, 8, df.shape[0])

    df["age"] = np.random.uniform(18, 90, df.shape[0])

    return df


def test_prob_over_time(synth_eval_dataset: EvalDataset, tmp_path):
    plot_prob_over_time(
        patient_id=synth_eval_dataset.ids,
        timestamp=synth_eval_dataset.pred_timestamps,
        pred_prob=synth_eval_dataset.y_hat_probs,
        outcome_timestamp=synth_eval_dataset.outcome_timestamps,
        label=synth_eval_dataset.y,
        look_behind_distance=500,
        save_path=tmp_path,
    )


def test_get_sens_by_time_to_outcome_df(synth_eval_dataset: EvalDataset):
    create_sensitivity_by_time_to_outcome_df(
        labels=synth_eval_dataset.y,
        y_hat_probs=synth_eval_dataset.y_hat_probs,
        outcome_timestamps=synth_eval_dataset.outcome_timestamps,
        prediction_timestamps=synth_eval_dataset.pred_timestamps,
        pred_proba_threshold=0.5,
    )


def test_plot_bar_chart(synth_eval_dataset: EvalDataset):
    plot_df = create_sensitivity_by_time_to_outcome_df(
        labels=synth_eval_dataset.y,
        y_hat_probs=synth_eval_dataset.y_hat_probs,
        outcome_timestamps=synth_eval_dataset.outcome_timestamps,
        prediction_timestamps=synth_eval_dataset.pred_timestamps,
        pred_proba_threshold=0.5,
    )
    plot_basic_chart(
        x_values=plot_df["days_to_outcome_binned"],
        y_values=plot_df["sens"],
        x_title="Days to outcome",
        y_title="Sensitivity",
        plot_type="bar",
        save_path=PROJECT_ROOT / "12345.png",
    )


def test_plot_performance_by_age(synth_eval_dataset: EvalDataset):
    plot_performance_by_age(
        eval_dataset=synth_eval_dataset,
        save_path=PROJECT_ROOT / "test.png",
    )


@pytest.mark.parametrize(
    "bin_period",
    ["M", "Q", "Y"],
)
def test_plot_performance_by_calendar_time(
    synth_eval_dataset: EvalDataset,
    bin_period: str,
):
    plot_metric_by_calendar_time(
        eval_dataset=synth_eval_dataset,
        bin_period=bin_period,
        metric_fn=roc_auc_score,
    )


@pytest.mark.parametrize(
    "bin_period",
    ["H", "D", "M"],
)
def test_plot_performance_by_cyclic_time(
    synth_eval_dataset: EvalDataset,
    bin_period: str,
):
    plot_metric_by_cyclic_time(
        eval_dataset=synth_eval_dataset,
        bin_period=bin_period,
        metric_fn=roc_auc_score,
    )


def test_plot_metric_until_diagnosis(synth_eval_dataset: EvalDataset):
    plot_metric_by_time_until_diagnosis(
        eval_dataset=synth_eval_dataset,
        metric_fn=f1_score,
        y_title="F1",
    )


def test_plot_auc_time_from_first_visit(synth_eval_dataset: EvalDataset):
    plot_auc_by_time_from_first_visit(
        eval_dataset=synth_eval_dataset,
    )


def test_plot_sens_by_time_to_outcome(synth_eval_dataset: EvalDataset, tmp_path):
    positive_rate_thresholds = [0.9, 0.8, 0.7, 0.6, 0.5, 0.4, 0.3, 0.2, 0.1]

    pred_proba_thresholds = positive_rate_to_pred_probs(
        pred_probs=synth_eval_dataset.y_hat_probs,
        positive_rate_thresholds=positive_rate_thresholds,
    )

    plot_sensitivity_by_time_to_outcome_heatmap(
        eval_dataset=synth_eval_dataset,
        pred_proba_thresholds=pred_proba_thresholds,
        bins=[0, 30, 182, 365, 730, 1825],
        save_path=tmp_path,
    )


def test_plot_feature_importances():
    n_features = 10
    feature_name = "very long feature name right here yeah actually super long like the feature names"
    feature_names = [feature_name + str(i) for i in range(n_features)]
    # generate 10 random nubmers between 0 and 1
    feature_importance = np.random.rand(n_features)

    feature_importance_dict = dict(zip(feature_names, feature_importance))

    plot_feature_importances(
        feature_importance_dict=feature_importance_dict,
        top_n_feature_importances=n_features,
        save_path="tmp",
    )


def test_plot_roc_auc(synth_eval_dataset: EvalDataset):
    plot_auc_roc(eval_dataset=synth_eval_dataset)


<<<<<<< HEAD
def test_plot_time_from_first_positive_to_event(synth_eval_dataset: EvalDataset):
    plot_time_from_first_positive_to_event(
        eval_dataset=synth_eval_dataset,
        bins=list(range(0, 60, 3)),
        min_n_in_bin=1,
        save_path=PROJECT_ROOT / "test_plot_time_from_first_positive_to_event.png",
    )


=======
>>>>>>> 681548c6
def test_plot_precision_recall(synth_eval_dataset: EvalDataset):
    plot_precision_recall(
        eval_dataset=synth_eval_dataset,
        save_path="tmp/test_plot_precision_recall.png",
    )<|MERGE_RESOLUTION|>--- conflicted
+++ resolved
@@ -187,7 +187,6 @@
     plot_auc_roc(eval_dataset=synth_eval_dataset)
 
 
-<<<<<<< HEAD
 def test_plot_time_from_first_positive_to_event(synth_eval_dataset: EvalDataset):
     plot_time_from_first_positive_to_event(
         eval_dataset=synth_eval_dataset,
@@ -196,9 +195,6 @@
         save_path=PROJECT_ROOT / "test_plot_time_from_first_positive_to_event.png",
     )
 
-
-=======
->>>>>>> 681548c6
 def test_plot_precision_recall(synth_eval_dataset: EvalDataset):
     plot_precision_recall(
         eval_dataset=synth_eval_dataset,
