--- conflicted
+++ resolved
@@ -48,13 +48,8 @@
     """Test crossvalidation."""
     with initialize(version_base=None, config_path=CONFIG_DIR_PATH):
         cfg = compose(
-<<<<<<< HEAD
             config_name="integration_testing.yaml",
             overrides=["+model=logistic-regression", "+training.n_splits=2"],
-=======
-            config_name=CONFIG_FILE_NAME,
-            overrides=[INTEGRATION_TESTING_MODEL_OVERRIDE, "+data.n_splits=2"],
->>>>>>> e1ab5c54
         )
         main(cfg)
 
