--- conflicted
+++ resolved
@@ -18,7 +18,6 @@
         main(cfg)
 
 
-<<<<<<< HEAD
 @pytest.mark.integration_test
 def test_integration_test():
     """test main using a variety of model."""
@@ -27,8 +26,8 @@
             config_name="integration_testing.yaml",
             overrides=["+model=logistic-regression"],
         )
+        main(cfg)
 
-=======
 def test_crossvalidation():
     """Test crossvalidation."""
     with initialize(version_base=None, config_path="../src/psycopt2d/config/"):
@@ -49,5 +48,4 @@
                 "+data.min_prediction_time_date=1972-01-01",
             ],
         )
->>>>>>> 53131cc1
         main(cfg)