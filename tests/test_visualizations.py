--- conflicted
+++ resolved
@@ -71,7 +71,6 @@
     )
 
 
-<<<<<<< HEAD
 def test_plot_performance_by_calendar_time(df):
     alt.data_transformers.disable_max_rows()
 
@@ -102,7 +101,9 @@
         y_hat_probs=df["pred_prob"],
         first_visit_timestamps=df["timestamp_first_pred_time"],
         prediction_timestamps=df["timestamp"],
-=======
+    )
+
+
 def test_sens_by_time_to_outcome(df):
     plot_sensitivity_by_time_to_outcome(  # noqa
         labels=df["label"],
@@ -111,5 +112,4 @@
         prediction_timestamps=df["timestamp"],
         threshold_percentiles=[0.9, 0.8, 0.7, 0.6, 0.5],
         bins=[0, 30, 182, 365, 730, 1825],
->>>>>>> 83d69e00
     )