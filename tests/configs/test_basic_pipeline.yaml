--- conflicted
+++ resolved
@@ -11,11 +11,7 @@
   pred_timestamp_col_name: timestamp
   outcome_timestamp_col_name: timestamp_diabetes_any
   id_col_name: dw_ek_borger
-<<<<<<< HEAD
   source: synthetic # Where to load data from. Takes "sql" or "synthetic"
-=======
-  data_source: synthetic # Where to load data from. Takes sql or synthetic
->>>>>>> edf0c664
 preprocessing:
   convert_to_boolean: False # (Boolean): Convert all prediction values (except gender) to boolean. Defaults to False
   convert_datetimes_to: False # (str): Options include ordinal or False 
