"""Tests for adding values to a flattened dataset."""

# pylint: disable=missing-function-docstring

import numpy as np
import pandas as pd
import pytest
from utils_for_testing import (  # pylint: disable=import-error
    assert_flattened_outcome_as_expected,
    assert_flattened_predictor_as_expected,
    str_to_df,
)

from psycop_feature_generation.loaders.raw.load_text import (  # noqa pylint: disable=unused-import; load_synth_notes,
    _chunk_text,
)
from psycop_feature_generation.timeseriesflattener import (
    FlattenedDataset,
    create_feature_combinations,
)

# pylint: disable=import-error
# from tests.test_data.test_hf.test_hf_embeddings import TEST_HF_EMBEDDINGS
from tests.test_data.test_tfidf.test_tfidf_vocab import TEST_TFIDF_VOCAB


# Predictors
def test_predictor_after_prediction_time():
    prediction_times_df_str = """dw_ek_borger,timestamp,
                            1,2021-12-31 00:00:00
                            """
    predictor_df_str = """dw_ek_borger,timestamp,value,
                        1,2022-01-01 00:00:01, 1.0
                        """

    assert_flattened_predictor_as_expected(
        prediction_times_df_str=prediction_times_df_str,
        predictor_df_str=predictor_df_str,
        lookbehind_days=2,
        resolve_multiple="max",
        expected_flattened_values=[np.NaN],
        fallback=np.NaN,
    )


def test_predictor_before_prediction():
    prediction_times_df_str = """dw_ek_borger,timestamp,
                            1,2021-12-31 00:00:00
                            """
    predictor_df_str = """dw_ek_borger,timestamp,value,
                        1,2021-12-30 22:59:59, 1
                        """

    assert_flattened_predictor_as_expected(
        prediction_times_df_str=prediction_times_df_str,
        predictor_df_str=predictor_df_str,
        lookbehind_days=2,
        resolve_multiple="max",
        expected_flattened_values=[1],
        fallback=np.NaN,
    )


def test_multiple_citizens_predictor():
    prediction_times_df_str = """dw_ek_borger,timestamp,
                            1,2021-12-31 00:00:00
                            1,2022-01-02 00:00:00
                            5,2022-01-02 00:00:00
                            5,2022-01-05 00:00:00
                            6,2022-01-05 00:00:00
                            """
    predictor_df_str = """dw_ek_borger,timestamp,value,
                        1,2021-12-30 00:00:01, 0
                        1,2022-01-01 00:00:00, 1
                        5,2022-01-01 00:00:00, 0
                        5,2022-01-04 00:00:01, 2
                        7,2022-01-05 00:00:00, 5
                        """

    assert_flattened_predictor_as_expected(
        prediction_times_df_str=prediction_times_df_str,
        predictor_df_str=predictor_df_str,
        lookbehind_days=2,
        resolve_multiple="max",
        expected_flattened_values=[0, 1, 0, 2, np.NaN],
        fallback=np.NaN,
    )


# Outcomes
def test_event_after_prediction_time():
    prediction_times_df_str = """dw_ek_borger,timestamp,
                            1,2021-12-31 00:00:00
                            """
    outcome_df_str = """dw_ek_borger,timestamp,value,
                        1,2022-01-01 00:00:01, 1
                        """

    assert_flattened_outcome_as_expected(
        prediction_times_df_str=prediction_times_df_str,
        outcome_df_str=outcome_df_str,
        lookahead_days=2,
        resolve_multiple="max",
        expected_flattened_values=[1],
    )


def test_event_before_prediction():
    prediction_times_df_str = """dw_ek_borger,timestamp,
                            1,2021-12-31 00:00:00
                            """
    outcome_df_str = """dw_ek_borger,timestamp,value,
                        1,2021-12-30 23:59:59, 1.0
                        """

    assert_flattened_outcome_as_expected(
        prediction_times_df_str=prediction_times_df_str,
        outcome_df_str=outcome_df_str,
        lookahead_days=2,
        resolve_multiple="max",
        expected_flattened_values=[np.NaN],
    )


def test_raise_error_if_timestamp_col_not_timestamp_type():
    prediction_times_df_str = """dw_ek_borger,timestamp,
                            1,2021-12-31 00:00:00
                            """
    outcome_df_str = """dw_ek_borger,timestamp,value,
                        1,2021-12-30 23:59:59, 1.0
                        """

    df_prediction_times = str_to_df(
        prediction_times_df_str,
        convert_timestamp_to_datetime=True,
    )
    df_event_times = str_to_df(outcome_df_str, convert_timestamp_to_datetime=False)

    dataset = FlattenedDataset(
        prediction_times_df=df_prediction_times,
        timestamp_col_name="timestamp",
        id_col_name="dw_ek_borger",
    )

    with pytest.raises(ValueError):
        dataset.add_temporal_outcome(
            df_event_times,
            lookahead_days=5,
            resolve_multiple="max",
            fallback=0,
        )


def test_multiple_citizens_outcome():
    prediction_times_df_str = """dw_ek_borger,timestamp,
                            1,2021-12-31 00:00:00
                            1,2022-01-02 00:00:00
                            5,2025-01-02 00:00:00
                            5,2025-08-05 00:00:00
                            """
    outcome_df_str = """dw_ek_borger,timestamp,value
                        1,2021-12-31 00:00:01, 1.0
                        1,2023-01-02 00:00:00, 1.0
                        5,2025-01-03 00:00:00, 1.0
                        5,2022-01-05 00:00:01, 1.0
                        """

    assert_flattened_outcome_as_expected(
        prediction_times_df_str=prediction_times_df_str,
        outcome_df_str=outcome_df_str,
        lookahead_days=2,
        resolve_multiple="max",
        expected_flattened_values=[1, np.NaN, 1, np.NaN],
    )


def test_citizen_without_outcome():
    prediction_times_df_str = """dw_ek_borger,timestamp,
                            1,2021-12-31 00:00:00
                            """
    outcome_df_str = """dw_ek_borger,timestamp,value,
                        0,2021-12-31 00:00:01, 1.0
                        """

    assert_flattened_outcome_as_expected(
        prediction_times_df_str=prediction_times_df_str,
        outcome_df_str=outcome_df_str,
        lookahead_days=2,
        resolve_multiple="max",
        fallback=np.NaN,
        expected_flattened_values=[np.NaN],
    )


def test_static_predictor():
    prediction_times_df_str = """dw_ek_borger,timestamp,
                            1,2021-12-31 00:00:00
                            1,2021-12-31 00:00:01
                            1,2021-12-31 00:00:02
                            """
    static_predictor = """dw_ek_borger,date_of_birth
                        1,1994-12-31 00:00:01
                        """

    dataset = FlattenedDataset(prediction_times_df=str_to_df(prediction_times_df_str))
    dataset.add_static_info(
        info_df=str_to_df(static_predictor),
    )

    expected_values = pd.DataFrame(
        {
            "pred_date_of_birth": [
                "1994-12-31 00:00:01",
                "1994-12-31 00:00:01",
                "1994-12-31 00:00:01",
            ],
        },
    )

    pd.testing.assert_series_equal(
        left=dataset.df["pred_date_of_birth"].reset_index(drop=True),
        right=expected_values["pred_date_of_birth"].reset_index(drop=True),
        check_dtype=False,
    )


def test_add_age():
    prediction_times_df_str = """dw_ek_borger,timestamp,
                            1,1994-12-31 00:00:00
                            1,2021-12-30 00:00:00
                            1,2021-12-31 00:00:00
                            """
    static_predictor = """dw_ek_borger,date_of_birth
                        1,1994-12-31 00:00:00
                        """

    dataset = FlattenedDataset(prediction_times_df=str_to_df(prediction_times_df_str))
    dataset.add_age(
        id2date_of_birth=str_to_df(static_predictor),
        date_of_birth_col_name="date_of_birth",
    )

    expected_values = pd.DataFrame(
        {
            "pred_age_in_years": [
                0.0,
                27.0,
                27.0,
            ],
        },
    )

    pd.testing.assert_series_equal(
        left=dataset.df["pred_age_in_years"].reset_index(drop=True),
        right=expected_values["pred_age_in_years"].reset_index(drop=True),
        check_dtype=False,
    )


def test_add_age_error():
    prediction_times_df_str = """dw_ek_borger,timestamp,
                            1,1994-12-31 00:00:00
                            1,2021-11-28 00:00:00
                            1,2021-12-31 00:00:00
                            """
    static_predictor = """dw_ek_borger,date_of_birth
                        1,94-12-31 00:00:00
                        """

    dataset = FlattenedDataset(prediction_times_df=str_to_df(prediction_times_df_str))

    with pytest.raises(ValueError):
        dataset.add_age(
            id2date_of_birth=str_to_df(static_predictor),
            date_of_birth_col_name="date_of_birth",
        )


def test_incident_outcome_removing_prediction_times():
    prediction_times_str = """dw_ek_borger,timestamp,
                            1,2021-12-31 00:00:00
                            1,2023-12-31 00:00:00
                            2,2021-12-31 00:00:00
                            2,2023-12-30 00:00:00
                            3,2023-12-31 00:00:00
                            """

    event_times_str = """dw_ek_borger,timestamp,value,
                        1,2021-12-31 00:00:01, 1
                        2,2021-12-31 00:00:01, 1
                        """

    expected_df_str = """dw_ek_borger,timestamp,outc_value_within_2_days_max_fallback_0,
                        1,2021-12-31 00:00:00, 1.0
                        2,2021-12-31 00:00:00, 1.0
                        3,2023-12-31 00:00:00, 0.0
                        """

    prediction_times_df = str_to_df(prediction_times_str)
    event_times_df = str_to_df(event_times_str)
    expected_df = str_to_df(expected_df_str)

    flattened_dataset = FlattenedDataset(
        prediction_times_df=prediction_times_df,
        timestamp_col_name="timestamp",
        id_col_name="dw_ek_borger",
        n_workers=4,
    )

    flattened_dataset.add_temporal_outcome(
        outcome_df=event_times_df,
        lookahead_days=2,
        incident=True,
        resolve_multiple="max",
        fallback=0,
    )

    outcome_df = flattened_dataset.df

    for col in ["dw_ek_borger", "timestamp", "outc_value_within_2_days_max_fallback_0"]:
        pd.testing.assert_series_equal(outcome_df[col], expected_df[col])


def test_add_multiple_static_predictors():
    prediction_times_str = """dw_ek_borger,timestamp,
                            1,2021-12-31 00:00:00
                            1,2023-12-31 00:00:00
                            2,2021-12-31 00:00:00
                            2,2023-12-31 00:00:00
                            3,2023-12-31 00:00:00
                            """

    event_times_str = """dw_ek_borger,timestamp,value,
                        1,2021-12-31 00:00:01, 1
                        2,2021-12-31 00:00:01, 1
                        """

    expected_df_str = """dw_ek_borger,timestamp,outc_value_within_2_days_max_fallback_0,pred_age_in_years,pred_male
                        1,2021-12-31 00:00:00, 1.0,22.00,1
                        2,2021-12-31 00:00:00, 1.0,22.00,0
                        3,2023-12-31 00:00:00, 0.0,23.99,1
                        """

    birthdates_df_str = """dw_ek_borger,date_of_birth,
    1,2000-01-01,
    2,2000-01-02,
    3,2000-01-03"""

    male_df_str = """dw_ek_borger,male,
    1,1
    2,0
    3,1"""

    prediction_times_df = str_to_df(prediction_times_str)
    event_times_df = str_to_df(event_times_str)
    expected_df = str_to_df(expected_df_str)
    birthdates_df = str_to_df(birthdates_df_str)
    male_df = str_to_df(male_df_str)

    flattened_dataset = FlattenedDataset(
        prediction_times_df=prediction_times_df,
        timestamp_col_name="timestamp",
        id_col_name="dw_ek_borger",
        n_workers=4,
    )

    flattened_dataset.add_temporal_outcome(
        outcome_df=event_times_df,
        lookahead_days=2,
        incident=True,
        resolve_multiple="max",
        fallback=0,
    )

    flattened_dataset.add_age(birthdates_df)
    flattened_dataset.add_static_info(info_df=male_df)

    outcome_df = flattened_dataset.df

    for col in [
        "dw_ek_borger",
        "timestamp",
        "outc_value_within_2_days_max_fallback_0",
        "pred_age_in_years",
        "pred_male",
    ]:
        pd.testing.assert_series_equal(outcome_df[col], expected_df[col])


def test_add_temporal_predictors_then_temporal_outcome():
    prediction_times_str = """dw_ek_borger,timestamp,
                            1,2021-11-05 00:00:00
                            2,2021-11-05 00:00:00
                            """

    predictors_df_str = """dw_ek_borger,timestamp,value,
                        1,2020-11-05 00:00:01, 1
                        2,2020-11-05 00:00:01, 1
                        2,2021-01-15 00:00:01, 3
                        """

    event_times_str = """dw_ek_borger,timestamp,value,
                        1,2021-11-05 00:00:01, 1
                        2,2021-11-05 00:00:01, 1
                        """

    expected_df_str = """dw_ek_borger,timestamp,prediction_time_uuid
                            1,2021-11-05,1-2021-11-05-00-00-00
                            2,2021-11-05,2-2021-11-05-00-00-00
                        """

    prediction_times_df = str_to_df(prediction_times_str)
    predictors_df = str_to_df(predictors_df_str)
    event_times_df = str_to_df(event_times_str)
    expected_df = str_to_df(expected_df_str)

    flattened_dataset = FlattenedDataset(
        prediction_times_df=prediction_times_df,
        timestamp_col_name="timestamp",
        id_col_name="dw_ek_borger",
        n_workers=4,
    )

    predictor_spec_list = create_feature_combinations(
        [
            {
                "predictor_df": "predictors",
                "lookbehind_days": [1, 365, 720],
                "resolve_multiple": "min",
                "fallback": np.nan,
            },
        ],
    )

    flattened_dataset.add_temporal_predictors_from_list_of_argument_dictionaries(
        predictors=predictor_spec_list,
        predictor_dfs={"predictors": predictors_df},
    )

    flattened_dataset.add_temporal_outcome(
        outcome_df=event_times_df,
        lookahead_days=2,
        incident=True,
        resolve_multiple="max",
        fallback=0,
    )

    outcome_df = flattened_dataset.df

    for col in [
        "dw_ek_borger",
        "timestamp",
        "prediction_time_uuid",
    ]:
        pd.testing.assert_series_equal(outcome_df[col], expected_df[col])


def test_add_temporal_incident_binary_outcome():
    prediction_times_str = """dw_ek_borger,timestamp,
                            1,2021-11-05 00:00:00
                            1,2021-11-01 00:00:00
                            1,2023-11-05 00:00:00
                            """

    event_times_str = """dw_ek_borger,timestamp,value,
                        1,2021-11-06 00:00:01, 1
                        """

    expected_df_str = """outc_dichotomous_t2d_within_2_days_max_fallback_0,
    1
    0"""

    prediction_times_df = str_to_df(prediction_times_str)
    event_times_df = str_to_df(event_times_str)
    expected_df = str_to_df(expected_df_str)

    flattened_dataset = FlattenedDataset(
        prediction_times_df=prediction_times_df,
        timestamp_col_name="timestamp",
        id_col_name="dw_ek_borger",
        n_workers=4,
    )

    flattened_dataset.add_temporal_outcome(
        outcome_df=event_times_df,
        lookahead_days=2,
        incident=True,
        dichotomous=True,
        resolve_multiple="max",
        fallback=0,
        pred_name="t2d",
    )

    outcome_df = flattened_dataset.df

    for col in ("outc_dichotomous_t2d_within_2_days_max_fallback_0",):
        for df in (outcome_df, expected_df):
            # Windows and Linux have different default dtypes for ints,
            # which is not a meaningful error here. So we force the dtype.
            if df[col].dtype == "int64":
                df[col] = df[col].astype("int32")
        pd.testing.assert_series_equal(outcome_df[col], expected_df[col])


def test_add_tfidf_text_data():
    prediction_times_str = """dw_ek_borger,timestamp,
                            746430.0,1970-05-01 00:00:00
                            765709.0,1971-05-14 22:04:00
                            """

    prediction_times_df = str_to_df(prediction_times_str)

    flattened_dataset = FlattenedDataset(
        prediction_times_df=prediction_times_df,
        timestamp_col_name="timestamp",
        id_col_name="dw_ek_borger",
        n_workers=4,
    )

    predictor_list = create_feature_combinations(
        [
            {
                "predictor_df": "synth_notes",
                "lookbehind_days": [1, 365, 720],
                "resolve_multiple": "min",
                "fallback": np.nan,
                "loader_kwargs": {"featurizer": "tfidf"},
                "new_col_name": [TEST_TFIDF_VOCAB],
            },
        ],
    )

    flattened_dataset.add_temporal_predictors_from_list_of_argument_dictionaries(
        predictors=predictor_list,
    )

    outcome_df = flattened_dataset.df

    assert outcome_df.shape == (2, 33)

    # 20 nas = 2 ids * 10 predictors with lookbehind 1 day. First get sum of each column. Then get sum of the row.
    assert outcome_df.isna().sum().sum() == 20

    # assert len()


<<<<<<< HEAD
@pytest.mark.slow  # Only run if --runslow is passed to pytest
def test_add_hf_text_data():
    prediction_times_str = """dw_ek_borger,timestamp,
                            746430.0,1970-05-01 00:00:00
                            765709.0,1971-05-14 22:04:00
                            """

    prediction_times_df = str_to_df(prediction_times_str)

    flattened_dataset = FlattenedDataset(
        prediction_times_df=prediction_times_df,
        timestamp_col_name="timestamp",
        id_col_name="dw_ek_borger",
        n_workers=4,
    )

    predictor_list = create_feature_combinations(
        [
            {
                "predictor_df": "synth_notes",
                "lookbehind_days": [1, 365, 720],
                "resolve_multiple": "min",
                "fallback": np.nan,
                "loader_kwargs": {"featurizer": "huggingface"},
                "new_col_name": [TEST_HF_EMBEDDINGS],
            },
        ],
    )

    flattened_dataset.add_temporal_predictors_from_list_of_argument_dictionaries(
        predictors=predictor_list,
    )

    outcome_df = flattened_dataset.df

    assert outcome_df.shape == (2, 1155)

    # 768 nas = 2 ids * 384 predictors with lookbehind 1 day. First get sum of each column. Then get sum of the row.
    assert outcome_df.isna().sum().sum() == 768
=======
# def test_add_hf_text_data():
#     prediction_times_str = """dw_ek_borger,timestamp,
#                             746430.0,1970-05-01 00:00:00
#                             765709.0,1971-05-14 22:04:00
#                             """

#     prediction_times_df = str_to_df(prediction_times_str)

#     flattened_dataset = FlattenedDataset(
#         prediction_times_df=prediction_times_df,
#         timestamp_col_name="timestamp",
#         id_col_name="dw_ek_borger",
#         n_workers=4,
#     )

#     predictor_list = create_feature_combinations(
#         [
#             {
#                 "predictor_df": "synth_notes",
#                 "lookbehind_days": [1, 365, 720],
#                 "resolve_multiple": "min",
#                 "fallback": np.nan,
#                 "loader_kwargs": {
#                     "featurizer": "huggingface",
#                     "model_id": "sentence-transformers/paraphrase-multilingual-MiniLM-L12-v2",
#                 },
#                 "new_col_name": [TEST_HF_EMBEDDINGS],
#             },
#         ],
#     )

#     flattened_dataset.add_temporal_predictors_from_list_of_argument_dictionaries(
#         predictors=predictor_list,
#     )

#     outcome_df = flattened_dataset.df

#     assert outcome_df.shape == (2, 1155)

#     # 768 nas = 2 ids * 384 predictors with lookbehind 1 day. First get sum of each column. Then get sum of the row.
#     assert outcome_df.isna().sum().sum() == 768
>>>>>>> fb8eff16


def test_chunk_text():
    text = "This is a test. This is another test. This is a third test. This is a fourth test."
    expected = [
        "This is a test.",
        "This is another test.",
        "This is a third",
        "test. This is a",
    ]

    assert _chunk_text(text, 4) == expected<|MERGE_RESOLUTION|>--- conflicted
+++ resolved
@@ -543,48 +543,7 @@
 
     # assert len()
 
-
-<<<<<<< HEAD
-@pytest.mark.slow  # Only run if --runslow is passed to pytest
-def test_add_hf_text_data():
-    prediction_times_str = """dw_ek_borger,timestamp,
-                            746430.0,1970-05-01 00:00:00
-                            765709.0,1971-05-14 22:04:00
-                            """
-
-    prediction_times_df = str_to_df(prediction_times_str)
-
-    flattened_dataset = FlattenedDataset(
-        prediction_times_df=prediction_times_df,
-        timestamp_col_name="timestamp",
-        id_col_name="dw_ek_borger",
-        n_workers=4,
-    )
-
-    predictor_list = create_feature_combinations(
-        [
-            {
-                "predictor_df": "synth_notes",
-                "lookbehind_days": [1, 365, 720],
-                "resolve_multiple": "min",
-                "fallback": np.nan,
-                "loader_kwargs": {"featurizer": "huggingface"},
-                "new_col_name": [TEST_HF_EMBEDDINGS],
-            },
-        ],
-    )
-
-    flattened_dataset.add_temporal_predictors_from_list_of_argument_dictionaries(
-        predictors=predictor_list,
-    )
-
-    outcome_df = flattened_dataset.df
-
-    assert outcome_df.shape == (2, 1155)
-
-    # 768 nas = 2 ids * 384 predictors with lookbehind 1 day. First get sum of each column. Then get sum of the row.
-    assert outcome_df.isna().sum().sum() == 768
-=======
+# @pytest.mark.slow  # Only run if --runslow is passed to pytest
 # def test_add_hf_text_data():
 #     prediction_times_str = """dw_ek_borger,timestamp,
 #                             746430.0,1970-05-01 00:00:00
@@ -626,7 +585,6 @@
 
 #     # 768 nas = 2 ids * 384 predictors with lookbehind 1 day. First get sum of each column. Then get sum of the row.
 #     assert outcome_df.isna().sum().sum() == 768
->>>>>>> fb8eff16
 
 
 def test_chunk_text():
