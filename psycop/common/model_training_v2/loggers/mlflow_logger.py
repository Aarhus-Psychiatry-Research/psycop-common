import tempfile
from dataclasses import dataclass
from datetime import datetime
from pathlib import Path
from typing import Any

import confection
import mlflow
from polars import DataFrame

from psycop.common.global_utils.config_utils import (
    flatten_nested_dict,
    replace_symbols_in_dict_keys,
)
from psycop.common.model_training_v2.config.baseline_registry import BaselineRegistry
from psycop.common.model_training_v2.loggers.base_logger import BaselineLogger
from psycop.common.model_training_v2.trainer.task.base_metric import CalculatedMetric


def sanitise_dict_keys(d: dict[str, Any]) -> dict[str, Any]:
    return replace_symbols_in_dict_keys(d=d, symbol2replacement={"@": "", "*": "_"})


@BaselineRegistry.loggers.register("mlflow_logger")
@dataclass
class MLFlowLogger(BaselineLogger):
    """MLFlow logger for baseline trainings.

    Args:
        experiment_name: Name of the experiment.
        run_name: Name of the run. If None, a random run name will be generated.
        tracking_uri: URI of the MLFlow tracking server.
        postpone_run_creation_to_first_log: Whether to create a run when the first log is created. Helpful in tests, where we can avoid logging.
    """

    experiment_name: str
    run_name: str | None = None
    tracking_uri: str = "http://exrhel0371.it.rm.dk:5050"
    postpone_run_creation_to_first_log: bool = False

    def __post_init__(self) -> None:
        self._run_initialised = False

        if not self.postpone_run_creation_to_first_log:
            self._init_run()

    def _init_run(self):
        if not self._run_initialised:
            self._log_str = ""
            mlflow.set_tracking_uri(self.tracking_uri)

            # When hyperparameter tuning, we run multiple processes, each of which does multiple runs.
            # WHen starting an experiment, An MLFlow run is initialized with a random ID if no other run is active in the process.
            # This means that all trainings will be logged to the same run, unless we stop the previous run and start a new one.
            if mlflow.active_run() is not None:
                mlflow.end_run()

            self.mlflow_experiment = mlflow.set_experiment(experiment_name=self.experiment_name)
            if self.run_name is not None:
                # Override the run with the given name
                mlflow.start_run(run_name=self.run_name)

            self._run_initialised = True

    def _append_log_str(self, prefix: str, message: str):
        timestamp_str = datetime.now().strftime("%Y-%m-%d %H:%M:%S")
        self._log_str += f"\n[{timestamp_str}] {prefix}: {message}"

    def _log_text_as_artifact(self, text: str, filename: str, remote_dir: str | None = None):
        """Log text as an artifact.

        This is a workaround for MLFlow not supporting logging text directly.
        Note that multiple logs to the same remote_path will overwrite each other."""
        with tempfile.TemporaryDirectory() as tmp_dir:
            tmp_file = Path(tmp_dir) / filename
            tmp_file.write_text(text)
            mlflow.log_artifact(local_path=str(tmp_file), artifact_path=remote_dir)

    def _log(self, prefix: str, message: str):
        """MLFLow supports logging metrics, parameters, datasets and artifacts. Since a log message is neither,
        the workaround is to create a log file, and then log that as an artifact."""
        self._append_log_str(prefix, message)
        self._log_text_as_artifact(text=self._log_str, filename="log.txt")

    def info(self, message: str) -> None:
        self._init_run()
        self._log(prefix="INFO", message=message)

    def good(self, message: str) -> None:
        self._init_run()
        self._log(prefix="GOOD", message=message)

    def warn(self, message: str) -> None:
        self._init_run()
        self._log(prefix="WARN", message=message)

    def fail(self, message: str) -> None:
        self._init_run()
        self._log(prefix="FAIL", message=message)

    def log_metric(self, metric: CalculatedMetric) -> None:
        self._init_run()
        mlflow.log_metric(key=metric.name, value=metric.value)

    def log_config(self, config: dict[str, Any]):
        self._init_run()
        flattened_config = flatten_nested_dict(config)
        mlflow.log_params(sanitise_dict_keys(flattened_config))
        self._log_text_as_artifact(confection.Config(config).to_str(), filename="config.cfg")

    def log_artifact(self, local_path: Path) -> None:
        self._init_run()
        mlflow.log_artifact(local_path=local_path.__str__())

    def log_dataset(self, dataframe: DataFrame, filename: str) -> None:
<<<<<<< HEAD
        pass
=======
        pass
>>>>>>> 4f6736de
<|MERGE_RESOLUTION|>--- conflicted
+++ resolved
@@ -113,8 +113,4 @@
         mlflow.log_artifact(local_path=local_path.__str__())
 
     def log_dataset(self, dataframe: DataFrame, filename: str) -> None:
-<<<<<<< HEAD
-        pass
-=======
-        pass
->>>>>>> 4f6736de
+        pass