--- conflicted
+++ resolved
@@ -11,13 +11,9 @@
 @BaselineRegistry.preprocessing.register("lookbehind_combination_col_filter")
 class LookbehindCombinationColFilter(PresplitStep):
     def __init__(self, lookbehinds: str, pred_col_prefix: str):
-<<<<<<< HEAD
-        self.lookbehinds = ast.literal_eval(lookbehinds)
-=======
         self.lookbehinds = {
             f"within_{lookbehind}_days" for lookbehind in ast.literal_eval(lookbehinds)
         }
->>>>>>> 360eba70
         self.pred_col_prefix = pred_col_prefix
         self.lookbehind_pattern = r"(within_\d+_days)"
 
