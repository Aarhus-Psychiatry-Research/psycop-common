--- conflicted
+++ resolved
@@ -1,10 +1,9 @@
 import polars as pl
 import pytest
-<<<<<<< HEAD
+
 from sklearn.pipeline import Pipeline
-=======
+
 from polars.testing import assert_series_equal
->>>>>>> 36363e9b
 
 from psycop.common.model_training_v2.trainer.preprocessing.polars_frame import (
     PolarsFrame,
