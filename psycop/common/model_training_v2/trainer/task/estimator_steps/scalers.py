--- conflicted
+++ resolved
@@ -11,27 +11,10 @@
     CategoricalSpace,
     CategoricalSpaceT,
 )
-<<<<<<< HEAD
-from psycop.common.model_training_v2.trainer.task.model_step import ModelStep
-
-
-class IdentityTransformer(BaseEstimator, TransformerMixin):
-    def __init__(self):
-        pass
-
-    def fit(self, input_array, y=None):  # type: ignore # noqa
-        return self
-
-    def transform(self, input_array, y=None):  # type: ignore # noqa
-        return input_array
-
-
-=======
 from psycop.common.model_training_v2.trainer.task.estimator_steps.utils import IdentityTransformer
 from psycop.common.model_training_v2.trainer.task.model_step import ModelStep
 
 
->>>>>>> aa2e9910
 @BaselineRegistry.estimator_steps.register("noop_scaler")
 def noop_scaler_step() -> ModelStep:
     return ("scaler", IdentityTransformer())
