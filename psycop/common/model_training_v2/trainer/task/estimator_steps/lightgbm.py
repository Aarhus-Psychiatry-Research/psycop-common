--- conflicted
+++ resolved
@@ -25,9 +25,6 @@
 ) -> ModelStep:
     return (
         "lightgbm",
-<<<<<<< HEAD
-        LGBMClassifier(num_leaves=num_leaves, device_type=device_type, max_bin=max_bin),  # type: ignore
-=======
         LGBMClassifier(
             num_leaves=num_leaves,
             device_type=device_type,
@@ -35,7 +32,6 @@
             n_estimators=n_estimators,
             learning_rate=learning_rate,
         ),  # type: ignore
->>>>>>> a45203c5
     )
 
 
@@ -55,11 +51,8 @@
     def suggest_hyperparameters(self, trial: optuna.Trial) -> dict[str, Any]:
         # The same goes forthis, can be auto-generated.
         return {
-<<<<<<< HEAD
             "@estimator_steps": "xgboost",
-=======
             "@estimator_steps": "lightgbm",
->>>>>>> a45203c5
             "num_leaves": self.num_leaves.suggest(trial, name="num_leaves"),
             "n_estimators": self.n_estimators.suggest(trial, name="n_estimators"),
             "learning_rate": self.learning_rate.suggest(trial, name="learning_rate"),
