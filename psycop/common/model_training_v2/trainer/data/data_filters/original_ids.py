from collections.abc import Collection
from typing import Literal, Sequence

import polars as pl

from psycop.common.feature_generation.loaders.raw.load_ids import SplitName, load_ids
from psycop.common.model_training_v2.config.baseline_registry import BaselineRegistry
from psycop.common.model_training_v2.trainer.base_dataloader import BaselineDataLoader


@BaselineRegistry.data_filters.register("original_id_data_filter")
class OriginalIDDataFilter:
    def __init__(
        self,
<<<<<<< HEAD
        splits: Collection[Literal["train", "val", "test"]],
=======
        splits_to_keep: Collection[Literal["train", "val", "test"]] | None,
        split_ids: Sequence[int] | pl.Series | None = None,
>>>>>>> de87b174
        id_col_name: str = "dw_ek_borger",
    ):
        """Filter the data to only include ids from the original datasplit.
        If `split_series` is None, will load the ids from the original datasplit
        based on the `splits_to_keep` argument. If `split_ids` is not None,
        provide a sequence with the ids to keep."""
        if splits_to_keep is not None and split_ids is None:
            raise ValueError(
                """splits_to_keep must be supplied when using the original
                id split.""",
            )
        if splits_to_keep is not None and split_ids is not None:
            raise ValueError(
                """splits_to_keep and split_ids cannot both be supplied.
                splits_to_keep is used to load the ids from the original
                datasplit, while split_ids is used to filter the data
                based on a custom id split.""",
            )

        self.splits_to_keep = splits_to_keep
        self.id_col_name = id_col_name
        if split_ids is None:
            self.split_ids = self._load_and_filter_original_ids_df_by_split()
        else:
            self.split_ids = split_ids

    def apply(self, dataloader: BaselineDataLoader) -> pl.LazyFrame:
        """Filter the dataloader to only include ids from the desired splits
        from the original datasplit"""
        return dataloader.load().filter(pl.col(self.id_col_name).is_in(self.split_ids))

    def _load_and_filter_original_ids_df_by_split(self) -> pl.Series:
        split_names: list[SplitName] = []

        for split_name in self.splits_to_keep:  # type: ignore already guarded in init
            match split_name:
                case "train":
                    split_names.append(SplitName.TRAIN)
                case "val":
                    split_names.append(SplitName.VALIDATION)
                case "test":
                    split_names.append(SplitName.TEST)
<<<<<<< HEAD
                case _:  # pyright: ignore [reportUnnecessaryComparison]
=======
                case _:
>>>>>>> de87b174
                    raise ValueError(
                        f"Splitname {split_name} is not allowed, try from ['train', 'test', 'val']",
                    )
        return pl.concat(
            [pl.from_pandas(load_ids(split)) for split in split_names],
        ).get_column("dw_ek_borger")<|MERGE_RESOLUTION|>--- conflicted
+++ resolved
@@ -12,12 +12,8 @@
 class OriginalIDDataFilter:
     def __init__(
         self,
-<<<<<<< HEAD
-        splits: Collection[Literal["train", "val", "test"]],
-=======
         splits_to_keep: Collection[Literal["train", "val", "test"]] | None,
         split_ids: Sequence[int] | pl.Series | None = None,
->>>>>>> de87b174
         id_col_name: str = "dw_ek_borger",
     ):
         """Filter the data to only include ids from the original datasplit.
@@ -60,11 +56,7 @@
                     split_names.append(SplitName.VALIDATION)
                 case "test":
                     split_names.append(SplitName.TEST)
-<<<<<<< HEAD
                 case _:  # pyright: ignore [reportUnnecessaryComparison]
-=======
-                case _:
->>>>>>> de87b174
                     raise ValueError(
                         f"Splitname {split_name} is not allowed, try from ['train', 'test', 'val']",
                     )
