--- conflicted
+++ resolved
@@ -58,16 +58,6 @@
             data=self.validation_data,
         )
 
-<<<<<<< HEAD
-        self.task.train(
-            x=training_data_preprocessed.drop(self.training_outcome_col_name),
-            y=training_data_preprocessed.select(self.training_outcome_col_name),
-        )
-
-        result = self.task.evaluate(
-            x=validation_data_preprocessed.drop(self.validation_outcome_col_name),
-            y=validation_data_preprocessed.select(self.validation_outcome_col_name),
-=======
         training_y = training_data_preprocessed.select(
             self.training_outcome_col_name,
         ).rename({self.training_outcome_col_name: self.shared_outcome_col_name})
@@ -83,7 +73,6 @@
         result = self.problem_type.evaluate(
             x=validation_data_preprocessed.drop(self.outcome_columns),
             y=validation_y,
->>>>>>> 064af874
         )
 
         result = self._rename_result_col_name_to_validation_col_name(result)
