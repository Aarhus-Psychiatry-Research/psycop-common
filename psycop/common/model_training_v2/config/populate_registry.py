# ruff: noqa


def populate_baseline_registry() -> None:
    """
    Populate the registry with all the registered functions

    It is also possible to do this using hooks, but this is more explicit
    and easier to debug for people who are not familiar with python setup hooks.
    """
    # Loggers
    from ..loggers.terminal_logger import TerminalLogger

    # Preprocessing
    from ..trainer.preprocessing.pipeline import BaselinePreprocessingPipeline
    from ..trainer.preprocessing.steps.row_filters import AgeFilter
    from ..trainer.preprocessing.steps.column_validator import (
        ColumnExistsValidator,
        ColumnPrefixExpectation,
    )
<<<<<<< HEAD
    from ..trainer.data.dataloaders import (
        ParquetVerticalConcatenator,
=======
    from ..trainer.preprocessing.steps.column_filters import (
        TemporalColumnFilter,
        RegexColumnBlacklist,
>>>>>>> 5343d169
    )

    # Trainers
    from ..trainer.cross_validator_trainer import CrossValidatorTrainer
    from ..trainer.split_trainer import SplitTrainer

    # Tasks
    from ..trainer.task.pipeline_constructor import pipeline_constructor
    from ..trainer.task.binary_classification.binary_classification_pipeline import (
        BinaryClassificationPipeline,
    )
    from ..trainer.task.binary_classification.binary_metrics.binary_auroc import (
        BinaryAUROC,
    )

    # Estimator steps
    from ..trainer.task.estimator_steps.logistic_regression import (
        logistic_regression_step,
    )
    from ..trainer.task.estimator_steps.xgboost import (
        xgboost_classifier_step,
    )

    # Suggesters
    from ..hyperparameter_suggester.hyperparameter_suggester import SuggesterSpace

    # Data
    from ..trainer.data.minimal_test_data import MinimalTestData
    from ..trainer.task.binary_classification.binary_classification_task import (
        BinaryClassificationTask,
    )<|MERGE_RESOLUTION|>--- conflicted
+++ resolved
@@ -18,14 +18,11 @@
         ColumnExistsValidator,
         ColumnPrefixExpectation,
     )
-<<<<<<< HEAD
     from ..trainer.data.dataloaders import (
         ParquetVerticalConcatenator,
-=======
     from ..trainer.preprocessing.steps.column_filters import (
         TemporalColumnFilter,
         RegexColumnBlacklist,
->>>>>>> 5343d169
     )
 
     # Trainers
