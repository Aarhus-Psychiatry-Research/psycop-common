import catalogue
from confection import registry


class RegistryWithDict(registry):
    def to_dict(self) -> dict[str, catalogue.Registry]:
        ...


class BaselineRegistry(RegistryWithDict):
    loggers = catalogue.create("psycop_baseline", "loggers")
    trainers = catalogue.create("psycop_baseline", "trainers")
    data = catalogue.create("psycop_baseline", "data")

    tasks = catalogue.create("psycop_baseline", "tasks")

    preprocessing = catalogue.create(
        "psycop_baseline",
        "preprocessing",
    )
    task_pipelines = catalogue.create(
        "psycop_baseline",
        "task_pipelines",
    )
    estimator_steps = catalogue.create(
        "psycop_baseline",
        "estimator_steps",
    )

<<<<<<< HEAD
    metrics = catalogue.create("psycop_baseline", "metrics")

    def to_dict(self) -> dict[str, catalogue.Registry]:
        return {
            attribute_name: getattr(self, attribute_name)
            for attribute_name in dir(self)
            if isinstance(getattr(self, attribute_name), catalogue.Registry)
        }
=======
    metrics = catalogue.create("psycop", "metrics")
    suggesters = catalogue.create("psycop", "suggester")
>>>>>>> 78695920
<|MERGE_RESOLUTION|>--- conflicted
+++ resolved
@@ -27,16 +27,12 @@
         "estimator_steps",
     )
 
-<<<<<<< HEAD
-    metrics = catalogue.create("psycop_baseline", "metrics")
-
+    metrics = catalogue.create("psycop", "metrics")
+    suggesters = catalogue.create("psycop", "suggester")
+    
     def to_dict(self) -> dict[str, catalogue.Registry]:
         return {
             attribute_name: getattr(self, attribute_name)
             for attribute_name in dir(self)
             if isinstance(getattr(self, attribute_name), catalogue.Registry)
-        }
-=======
-    metrics = catalogue.create("psycop", "metrics")
-    suggesters = catalogue.create("psycop", "suggester")
->>>>>>> 78695920
+        }