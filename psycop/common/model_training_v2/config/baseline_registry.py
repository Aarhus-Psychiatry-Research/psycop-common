import catalogue
from confection import registry


class RegistryWithDict(registry):
    def to_dict(self) -> dict[str, catalogue.Registry]:
        ...


class BaselineRegistry(RegistryWithDict):
    loggers = catalogue.create("psycop_baseline", "loggers")
    trainers = catalogue.create("psycop_baseline", "trainers")
    data = catalogue.create("psycop_baseline", "data")

    tasks = catalogue.create("psycop_baseline", "tasks")

    preprocessing = catalogue.create(
        "psycop_baseline",
        "preprocessing",
    )
    task_pipelines = catalogue.create(
        "psycop_baseline",
        "task_pipelines",
    )
    estimator_steps = catalogue.create(
        "psycop_baseline",
        "estimator_steps",
    )

    metrics = catalogue.create("psycop", "metrics")
<<<<<<< HEAD
    suggesters = catalogue.create("psycop", "suggester")

    def to_dict(self) -> dict[str, catalogue.Registry]:
        return {
            attribute_name: getattr(self, attribute_name)
            for attribute_name in dir(self)
            if isinstance(getattr(self, attribute_name), catalogue.Registry)
        }
=======

    # TODO: https://github.com/Aarhus-Psychiatry-Research/psycop-common/issues/440 Move the populate registry function to the baseline registry, to make it easier to add new imports to the function
    suggesters = catalogue.create("psycop", "suggester")
>>>>>>> 16c11a6a
<|MERGE_RESOLUTION|>--- conflicted
+++ resolved
@@ -28,7 +28,8 @@
     )
 
     metrics = catalogue.create("psycop", "metrics")
-<<<<<<< HEAD
+
+    # TODO: https://github.com/Aarhus-Psychiatry-Research/psycop-common/issues/440 Move the populate registry function to the baseline registry, to make it easier to add new imports to the function
     suggesters = catalogue.create("psycop", "suggester")
 
     def to_dict(self) -> dict[str, catalogue.Registry]:
@@ -36,9 +37,4 @@
             attribute_name: getattr(self, attribute_name)
             for attribute_name in dir(self)
             if isinstance(getattr(self, attribute_name), catalogue.Registry)
-        }
-=======
-
-    # TODO: https://github.com/Aarhus-Psychiatry-Research/psycop-common/issues/440 Move the populate registry function to the baseline registry, to make it easier to add new imports to the function
-    suggesters = catalogue.create("psycop", "suggester")
->>>>>>> 16c11a6a
+        }