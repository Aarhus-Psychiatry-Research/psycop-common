import catalogue
from confection import registry


class BaselineRegistry(registry):
    loggers = catalogue.create("psycop", "loggers")
    trainers = catalogue.create("psycop", "trainers")
    data = catalogue.create("psycop", "data")

    tasks = catalogue.create("psycop", "tasks")

    preprocessing = catalogue.create(
        "psycop",
        "preprocessing",
    )
    task_pipelines = catalogue.create(
        "psycop",
        "task_pipelines",
    )
    estimator_steps = catalogue.create(
        "psycop",
        "estimator_steps",
    )

    metrics = catalogue.create("psycop", "metrics")
<<<<<<< HEAD

    # TODO: https://github.com/Aarhus-Psychiatry-Research/psycop-common/issues/440 Move the populate registry function to the baseline registry, to make it easier to add new imports to the function
=======
    suggesters = catalogue.create("psycop", "suggester")
>>>>>>> 78695920
<|MERGE_RESOLUTION|>--- conflicted
+++ resolved
@@ -23,9 +23,6 @@
     )
 
     metrics = catalogue.create("psycop", "metrics")
-<<<<<<< HEAD
-
+    
     # TODO: https://github.com/Aarhus-Psychiatry-Research/psycop-common/issues/440 Move the populate registry function to the baseline registry, to make it easier to add new imports to the function
-=======
-    suggesters = catalogue.create("psycop", "suggester")
->>>>>>> 78695920
+    suggesters = catalogue.create("psycop", "suggester")