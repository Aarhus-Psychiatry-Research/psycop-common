from typing import Protocol

import polars as pl

from psycop.common.model_training_v2.training_method.base_training_method import (
    TrainingResult,
)

from ..presplit_preprocessing.polars_frame import PolarsFrame


class ProblemType(Protocol):
    def train(self, x: PolarsFrame, y: PolarsFrame) -> None:
        """Train the model"""
        ...

    def evaluate(self, x: PolarsFrame, y: PolarsFrame) -> TrainingResult:
        ...

<<<<<<< HEAD
    def predict_proba(self, x: PolarsFrame, y: PolarsFrame) -> float:
        ...


class BinaryClassification(ProblemType): # type: ignore # TODO: #380 Implement classification and remove type ignore
    def __init__(
        self,
        pipe: BinaryClassificationPipeline,
        main_metric: BinaryMetric,
        supplementary_metrics: Sequence[BinaryMetric] | None = None,
    ):
        self.pipe = pipe
        self.main_metric = main_metric
        self.supplementary_metrics = supplementary_metrics

    def train(
        self,
        X: PolarsFrame,
        y: PolarsFrame,
    ) -> float:
        ...


class MultilabelClassification(ProblemType): # type: ignore # TODO: #381 Implement multilabelclassification and remove type ignore
    def __init__(
        self,
        pipe: MulticlassClassificationPipeline,
        main_metric: MultilabelMetric,
        supplementary_metrics: Sequence[MultilabelMetric] | None = None,
    ):
        self.pipe = pipe
        self.metrics = main_metric
        self.supplementary_metrics = supplementary_metrics

    def train(
        self,
        X: PolarsFrame,
        y: PolarsFrame,
    ) -> float:
=======
    def predict_proba(self, x: PolarsFrame) -> pl.Series:
>>>>>>> 98dce9b7
        ...<|MERGE_RESOLUTION|>--- conflicted
+++ resolved
@@ -17,47 +17,5 @@
     def evaluate(self, x: PolarsFrame, y: PolarsFrame) -> TrainingResult:
         ...
 
-<<<<<<< HEAD
-    def predict_proba(self, x: PolarsFrame, y: PolarsFrame) -> float:
-        ...
-
-
-class BinaryClassification(ProblemType): # type: ignore # TODO: #380 Implement classification and remove type ignore
-    def __init__(
-        self,
-        pipe: BinaryClassificationPipeline,
-        main_metric: BinaryMetric,
-        supplementary_metrics: Sequence[BinaryMetric] | None = None,
-    ):
-        self.pipe = pipe
-        self.main_metric = main_metric
-        self.supplementary_metrics = supplementary_metrics
-
-    def train(
-        self,
-        X: PolarsFrame,
-        y: PolarsFrame,
-    ) -> float:
-        ...
-
-
-class MultilabelClassification(ProblemType): # type: ignore # TODO: #381 Implement multilabelclassification and remove type ignore
-    def __init__(
-        self,
-        pipe: MulticlassClassificationPipeline,
-        main_metric: MultilabelMetric,
-        supplementary_metrics: Sequence[MultilabelMetric] | None = None,
-    ):
-        self.pipe = pipe
-        self.metrics = main_metric
-        self.supplementary_metrics = supplementary_metrics
-
-    def train(
-        self,
-        X: PolarsFrame,
-        y: PolarsFrame,
-    ) -> float:
-=======
     def predict_proba(self, x: PolarsFrame) -> pl.Series:
->>>>>>> 98dce9b7
         ...