--- conflicted
+++ resolved
@@ -11,11 +11,6 @@
 
 
 class BinaryAUROC(BinaryMetric):
-<<<<<<< HEAD
-    def calculate(self, y_true: pl.Series, y_pred: pl.Series) -> CalculatedMetric:
-        # sklearn expects MatrixLike | ArrayLike which PolarsFrame and pl.Series fulfill but are not typed as
-        return CalculatedMetric(name="BinaryAUROC", value=roc_auc_score(y_true=y_true, y_score=y_pred))  # type: ignore
-=======
     def calculate(
         self,
         y_true: pd.Series[int],
@@ -24,5 +19,4 @@
         return CalculatedMetric(
             name="BinaryAUROC",
             value=float(roc_auc_score(y_true=y_true, y_score=y_pred)),
-        )
->>>>>>> 9be9eb15
+        )