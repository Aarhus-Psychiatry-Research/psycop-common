from dataclasses import dataclass
from typing import Any

import optuna
from optuna.testing.storage import StorageSupplier

from psycop.common.model_training_v2.config.baseline_registry import BaselineRegistry
from psycop.common.model_training_v2.config.populate_registry import populate_baseline_registry
from psycop.common.model_training_v2.hyperparameter_suggester.suggesters.base_suggester import (
    Suggester,
)
from psycop.common.model_training_v2.hyperparameter_suggester.suggesters.filter_suggester import (
    LookbehindCombinationFilterSuggester,
)
from psycop.common.model_training_v2.hyperparameter_suggester.suggesters.suggester_spaces import (
    FloatSpace,
)
from psycop.common.test_utils.str_to_df import str_to_pl_df


def float_space_for_test() -> FloatSpace:
    return FloatSpace(low=0, high=1, logarithmic=False)


@dataclass(frozen=True)
class TestSuggestion:
    pre_resolution: dict[str, Any]
    resolved: dict[str, Any]


def suggester_tester(suggester: Suggester) -> TestSuggestion:
    """Test utility function which ensures that the suggester:
    1. Interfaces correctly with Optuna
    2. Can be resolved from the BaselineRegistry
    """
    sampler = optuna.samplers.RandomSampler(seed=42)

    with StorageSupplier("inmemory") as storage:
        study = optuna.create_study(storage=storage, sampler=sampler)
        trial = optuna.Trial(study, study._storage.create_new_trial(study._study_id))  # type: ignore
        result = suggester.suggest_hyperparameters(trial=trial)

        populate_baseline_registry()
        cfg = BaselineRegistry.resolve({"test_key": result})

    return TestSuggestion(pre_resolution=result, resolved=cfg)


def test_lookbehind_combination_suggester():
    df = str_to_pl_df(
        """pred_age,pred_age_within_2_days,pred_age_within_3_days,pred_diagnosis_within_4_days
        3,4,3,2
        3,4,3,3
        4,3,4,1
        """
    ).lazy()

<<<<<<< HEAD
    lookbehind_combinations_sets = [{2, 3}, {3, 4}, {2, 4}]
=======
    lookbehind_combinations_sets = [
        {"within_2_days", "within_3_days"},
        {"within_3_days", "within_4_days"},
        {"within_2_days", "within_4_days"},
    ]
>>>>>>> aa2e9910
    lookbehind_combinations = ["{2, 3}", "{3, 4}", "{2, 4}"]

    suggestions = suggester_tester(
        LookbehindCombinationFilterSuggester(
            lookbehinds=lookbehind_combinations,  # type: ignore
            pred_col_prefix="pred_",
        )
    )

    assert suggestions.resolved["test_key"].lookbehinds in lookbehind_combinations_sets<|MERGE_RESOLUTION|>--- conflicted
+++ resolved
@@ -55,15 +55,11 @@
         """
     ).lazy()
 
-<<<<<<< HEAD
-    lookbehind_combinations_sets = [{2, 3}, {3, 4}, {2, 4}]
-=======
     lookbehind_combinations_sets = [
         {"within_2_days", "within_3_days"},
         {"within_3_days", "within_4_days"},
         {"within_2_days", "within_4_days"},
     ]
->>>>>>> aa2e9910
     lookbehind_combinations = ["{2, 3}", "{3, 4}", "{2, 4}"]
 
     suggestions = suggester_tester(
