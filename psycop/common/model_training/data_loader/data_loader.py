--- conflicted
+++ resolved
@@ -182,22 +182,10 @@
         Returns:
             pd.DataFrame: The filtered dataset
         """
-<<<<<<< HEAD
-        # Concat splits if multiple are given
-        if isinstance(split_names, (list, tuple)):
-            if isinstance(split_names, list):
-                split_names = tuple(split_names)  # type: ignore
-
-            if nrows is not None:
-                nrows = int(
-                    nrows / len(split_names),
-                )
-=======
         if not isinstance(self.data_dir, list):
             dataset_dirs = [self.data_dir]
         else:
             dataset_dirs = self.data_dir
->>>>>>> ed1e5ae8
 
         feature_sets = [
             self._load_dataset_from_dir(
