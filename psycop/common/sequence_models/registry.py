from typing import TypeVar

import catalogue
from confection import registry


class Registry(registry):
    tasks = catalogue.create("psycop", "encoders")
    layers = catalogue.create("psycop", "layers")
    embedders = catalogue.create("psycop", "embedders")

    datasets = catalogue.create("psycop", "datasets")
    cohorts = catalogue.create("psycop", "cohorts")
    event_loaders = catalogue.create("psycop", "event_loaders")
    loggers = catalogue.create("psycop", "loggers")

    optimizers = catalogue.create("psycop", "optimizers")
    lr_schedulers = catalogue.create("psycop", "lr_schedulers")
    callbacks = catalogue.create("psycop", "callbacks")

<<<<<<< HEAD
    utilities = catalogue.create("psycop", "utilities")
=======
    utilities = catalogue.create("psycop", "utilities")


T = TypeVar("T")


@Registry.utilities.register("list_creator")
def list_creator(*args: T) -> list[T]:
    return list(args)
>>>>>>> 08b6d8e4
<|MERGE_RESOLUTION|>--- conflicted
+++ resolved
@@ -18,9 +18,6 @@
     lr_schedulers = catalogue.create("psycop", "lr_schedulers")
     callbacks = catalogue.create("psycop", "callbacks")
 
-<<<<<<< HEAD
-    utilities = catalogue.create("psycop", "utilities")
-=======
     utilities = catalogue.create("psycop", "utilities")
 
 
@@ -29,5 +26,4 @@
 
 @Registry.utilities.register("list_creator")
 def list_creator(*args: T) -> list[T]:
-    return list(args)
->>>>>>> 08b6d8e4
+    return list(args)