"""
Rewrite to dict[str, vector] instead of list[dict[str, value]]
"""

import json
from collections.abc import Sequence
from dataclasses import dataclass, field
from datetime import datetime

import numpy as np
import torch
from torch import nn
from torch.nn.utils.rnn import pad_sequence

from psycop.common.data_structures import TemporalEvent
from psycop.common.data_structures.patient import PatientSlice

from .interface import EmbeddedSequence, Embedder


@dataclass(frozen=True)
class BEHRTVocab:
    age: dict[int | str, int]  # str because must allow keys "UNK" and "PAD"
    diagnosis: dict[str, int]
    is_padding: dict[str, int] = field(default_factory=lambda: {"PAD": 1})
    segment: dict[str, int] = field(default_factory=lambda: {"PAD": 0})
    position: dict[str, int] = field(default_factory=lambda: {"PAD": 0})


class BEHRTEmbedder(nn.Module, Embedder):
    def __init__(
        self,
        d_model: int,
        dropout_prob: float,
        max_sequence_length: int,
    ):
        super().__init__()
        self.d_model = d_model
        self.max_sequence_length = max_sequence_length

        self.is_fitted: bool = False

        self.LayerNorm = nn.LayerNorm(d_model, eps=1e-12)
        self.dropout = nn.Dropout(dropout_prob)

    def initialize_embeddings_layers(
        self,
        n_diagnosis_codes: int,
        n_age_bins: int,
        max_position_embeddings: int,
    ) -> None:
        self.n_diagnosis_codes = n_diagnosis_codes
        self.n_age_bins = n_age_bins
        self.n_segments = 2 + 1  # +1 for padding
        self.max_position_embeddings = max_position_embeddings

        self.diagnosis_embeddings = nn.Embedding(n_diagnosis_codes, self.d_model)
        self.age_embeddings = nn.Embedding(n_age_bins, self.d_model)
        self.segment_embeddings = nn.Embedding(self.n_segments, self.d_model)
        self.position_embeddings = nn.Embedding(
            max_position_embeddings,
            self.d_model,
        ).from_pretrained(
            embeddings=self._init_position_embeddings(
                max_position_embeddings,
                self.d_model,
            ),
        )

    def forward(
        self,
        inputs: dict[str, torch.Tensor],
    ) -> EmbeddedSequence:
        if not self.is_fitted:
            raise RuntimeError("Model must be fitted before use")

        diagnosis_ids = inputs["diagnosis"]
        age_ids = inputs["age"]
        segment_ids = inputs["segment"]
        position_ids = inputs["position"]

        assert (
            len(diagnosis_ids.shape) == 2
        ), "diagnosis_ids must be (batch / patients, sequence length)"
        assert (
            len(age_ids.shape) == 2
        ), "age_ids must be (batch / patients, sequence length)"
        assert (
            len(segment_ids.shape) == 2
        ), "segment_ids must be (batch / patients, sequence length)"
        assert (
            len(position_ids.shape) == 2
        ), "position_ids must be (batch / patients, sequence length)"

        word_embed = self.diagnosis_embeddings(diagnosis_ids)
        segment_embed = self.segment_embeddings(segment_ids)
        age_embed = self.age_embeddings(age_ids)
        posi_embeddings = self.position_embeddings(position_ids)

        embeddings = word_embed + segment_embed + age_embed + posi_embeddings
        embeddings = self.LayerNorm(embeddings)
        embeddings = self.dropout(embeddings)
        return EmbeddedSequence(embeddings, inputs["is_padding"] == 1)

    def _init_position_embeddings(
        self,
        max_position_embeddings: int,
        d_model: int,
    ) -> torch.Tensor:
        def even_code(pos, idx):  # type: ignore # noqa: ANN001, ANN202
            return np.sin(pos / (10000 ** (2 * idx / d_model)))

        def odd_code(pos, idx):  # type: ignore # noqa: ANN001, ANN202
            return np.cos(pos / (10000 ** (2 * idx / d_model)))

        # initialize position embedding table
        lookup_table = np.zeros((max_position_embeddings, d_model), dtype=np.float32)

        # reset table parameters with hard encoding
        # set even dimension
        for pos in range(max_position_embeddings):
            for idx in np.arange(0, d_model, step=2):
                lookup_table[pos, idx] = even_code(pos, idx)
        # set odd dimension
        for pos in range(max_position_embeddings):
            for idx in np.arange(1, d_model, step=2):
                lookup_table[pos, idx] = odd_code(pos, idx)

        return torch.tensor(lookup_table)

    def collate_patient_slices(
        self,
        patient_slices: Sequence[PatientSlice],
    ) -> dict[str, torch.Tensor]:
        """
        Handles padding and indexing by converting each to an index tensor

        E.g. Age -> Age bin (index)
        """
        if not self.is_fitted:
            raise RuntimeError("Model must be fitted before use")

        patient_sequences_ids = [self.collate_patient_slice(p) for p in patient_slices]
        # padding
        padded_sequences_ids = self.pad_sequences(patient_sequences_ids)

        return padded_sequences_ids

    def add_position_and_segment(self, events: list[dict]) -> list[dict]:  # type: ignore
        # add position and segment
        for i, e_input in enumerate(events):
            e_input["position"] = torch.tensor(i)
            is_even = i % 2 == 0
            e_input["segment"] = torch.tensor(int(is_even))
        return events

    def pad_sequences(
        self,
        sequences: list[dict[str, torch.Tensor]],
    ) -> dict[str, torch.Tensor]:
        max_seq_len = max([len(p["age"]) for p in sequences])
        assert max_seq_len <= self.max_sequence_length

        keys = sequences[0].keys()
        padded_sequences: dict[str, torch.Tensor] = {}

        for key in keys:
            key_to_subvocab = {
                "age": self.vocab.age,
                "diagnosis": self.vocab.diagnosis,
                "segment": self.vocab.segment,
                "position": self.vocab.position,
                "is_padding": self.vocab.is_padding,
            }

            if key not in key_to_subvocab:
                raise ValueError(f"Key {key} not in {key_to_subvocab.keys()}")

            vocab = key_to_subvocab[key]
            pad_idx = vocab["PAD"]

            padded_sequences[key] = pad_sequence(
                [p[key] for p in sequences],
                batch_first=True,
                padding_value=pad_idx,
            )

        return padded_sequences

    def filter_events(self, events: Sequence[TemporalEvent]) -> list[TemporalEvent]:
        filtered_events = []
        for event in events:
            if event.source_type == "diagnosis" and event.source_subtype == "A":
                filtered_events.append(event)
        return filtered_events

    def get_mapped_diagnosis_codes(
        self,
        diagnosis_codes: list[str],
    ) -> list[str]:
        with open(  # noqa: PTH123
            "psycop/common/sequence_models/embedders/diagnosis_code_mapping.json",
        ) as fp:
            mapping = json.load(fp)

        return [mapping[d] for d in diagnosis_codes if d in mapping]

    def collate_patient_slice(
        self,
        patient_slice: PatientSlice,
    ) -> dict[str, torch.Tensor]:
        events = patient_slice.temporal_events
        events = self.filter_events(events)
        event_inputs = [self.collate_event(event, patient_slice) for event in events]

        # reduce to max sequence length
        # take the first max_sequence_length events (probably better to use the last max_sequence_length events)
        # but this is the same as the original implementation
        event_inputs = event_inputs[: self.max_sequence_length]

        event_inputs = self.add_position_and_segment(event_inputs)

        # convert to tensor
        output: dict[str, torch.Tensor] = {}
        for key in event_inputs[0]:
            output[key] = torch.stack([e[key] for e in event_inputs])
        return output

    def get_patient_age(self, event: TemporalEvent, date_of_birth: datetime) -> int:
        age = event.timestamp - date_of_birth
        return int(age.days // 365.25)

    def collate_event(
        self,
        event: TemporalEvent,
        patient_slice: PatientSlice,
    ) -> dict[str, torch.Tensor]:
        age = self.get_patient_age(event, patient_slice.patient.date_of_birth)

        age2idx = self.vocab.age
        diagnosis2idx = self.vocab.diagnosis

        diagnosis: str = event.value  # type: ignore

        age_idx: int = age2idx.get(age, age2idx["UNK"])
        diagnosis_idx: int = diagnosis2idx.get(diagnosis, diagnosis2idx["UNK"])

        return {
            "age": torch.tensor(age_idx),
            "diagnosis": torch.tensor(diagnosis_idx),
            "is_padding": torch.tensor(0),
        }

    def fit(
        self,
<<<<<<< HEAD
        patients: Sequence[Patient],
=======
        patient_slices: Sequence[PatientSlice],
>>>>>>> c22ee16a
        add_mask_token: bool = True,
        map_diagnosis_codes: bool = True,
    ):
        patient_events = [
            (p, e)
            for p in patient_slices
            for e in self.filter_events(p.temporal_events)
        ]

        # Check that the values only include diagnosis codes
        assert all([isinstance(e.value, str) for p, e in patient_events])

        diagnosis_codes: list[str] = [str(e.value) for p, e in patient_events]

        # map diagnosis codes
        if map_diagnosis_codes:
            diagnosis_codes = self.get_mapped_diagnosis_codes(
                diagnosis_codes=diagnosis_codes,
            )

        # create dianosis2idx mapping
        diagnosis2idx = {d: i for i, d in enumerate(set(diagnosis_codes))}
        diagnosis2idx["UNK"] = len(diagnosis2idx)
        diagnosis2idx["PAD"] = len(diagnosis2idx)
        if add_mask_token:
            diagnosis2idx["MASK"] = len(diagnosis2idx)

        self.mask_token_id = diagnosis2idx["MASK"]

        ages: list[int] = [
            self.get_patient_age(e, ps.patient.date_of_birth)
            for ps, e in patient_events
        ]

        # create age2idx mapping
        age2idx: dict[str | int, int] = {a: i for i, a in enumerate(set(ages))}
        age2idx["UNK"] = len(age2idx)
        age2idx["PAD"] = len(age2idx)

        self.vocab = BEHRTVocab(age=age2idx, diagnosis=diagnosis2idx)

        n_diagnosis_codes = len(diagnosis2idx)
        n_age_bins = len(age2idx)

        self.initialize_embeddings_layers(
            n_diagnosis_codes=n_diagnosis_codes,
            n_age_bins=n_age_bins,
            max_position_embeddings=self.max_sequence_length,
        )

        self.is_fitted = True<|MERGE_RESOLUTION|>--- conflicted
+++ resolved
@@ -253,11 +253,7 @@
 
     def fit(
         self,
-<<<<<<< HEAD
-        patients: Sequence[Patient],
-=======
         patient_slices: Sequence[PatientSlice],
->>>>>>> c22ee16a
         add_mask_token: bool = True,
         map_diagnosis_codes: bool = True,
     ):
