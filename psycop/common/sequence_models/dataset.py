"""
Defines the dataset class for patient data
"""

from collections.abc import Sequence

from torch.utils.data import Dataset

from psycop.common.data_structures.patient import PatientSlice
from psycop.common.data_structures.prediction_time import PredictionTime


<<<<<<< HEAD
class PatientDataset(Dataset[Patient]):
    def __init__(self, patients: list[Patient]) -> None:
        self.patients: list[Patient] = patients
=======
class PatientSliceDataset(Dataset):
    def __init__(self, patient_slices: Sequence[PatientSlice]) -> None:
        self.patient_slices: Sequence[PatientSlice] = patient_slices
>>>>>>> c22ee16a

    def __len__(self) -> int:
        return len(self.patient_slices)

    def __getitem__(self, idx: int) -> PatientSlice:
        return self.patient_slices[idx]


<<<<<<< HEAD
class PatientDatasetWithLabels(Dataset[tuple[Patient, int]]):
    def __init__(self, patients: list[Patient], labels: list[int]) -> None:
        self.patients: list[Patient] = patients
        self.labels: list[int] = labels
        assert len(self.patients) == len(self.labels)
=======
class PatientSlicesWithLabels(Dataset):
    def __init__(self, prediction_times: Sequence[PredictionTime]) -> None:
        self.prediction_times = prediction_times
>>>>>>> c22ee16a

    def __len__(self) -> int:
        return len(self.prediction_times)

    def __getitem__(self, idx: int) -> tuple[PatientSlice, int]:
        pred_time = self.prediction_times[idx]
        label = int(pred_time.outcome)

        return (pred_time.patient_slice, label)<|MERGE_RESOLUTION|>--- conflicted
+++ resolved
@@ -6,19 +6,13 @@
 
 from torch.utils.data import Dataset
 
-from psycop.common.data_structures.patient import PatientSlice
+from psycop.common.data_structures.patient import Patient, PatientSlice
 from psycop.common.data_structures.prediction_time import PredictionTime
 
 
-<<<<<<< HEAD
-class PatientDataset(Dataset[Patient]):
-    def __init__(self, patients: list[Patient]) -> None:
-        self.patients: list[Patient] = patients
-=======
-class PatientSliceDataset(Dataset):
+class PatientSliceDataset(Dataset[PatientSlice]):
     def __init__(self, patient_slices: Sequence[PatientSlice]) -> None:
         self.patient_slices: Sequence[PatientSlice] = patient_slices
->>>>>>> c22ee16a
 
     def __len__(self) -> int:
         return len(self.patient_slices)
@@ -27,17 +21,9 @@
         return self.patient_slices[idx]
 
 
-<<<<<<< HEAD
-class PatientDatasetWithLabels(Dataset[tuple[Patient, int]]):
-    def __init__(self, patients: list[Patient], labels: list[int]) -> None:
-        self.patients: list[Patient] = patients
-        self.labels: list[int] = labels
-        assert len(self.patients) == len(self.labels)
-=======
-class PatientSlicesWithLabels(Dataset):
+class PatientSlicesWithLabels(Dataset[tuple[PatientSlice, int]]):
     def __init__(self, prediction_times: Sequence[PredictionTime]) -> None:
         self.prediction_times = prediction_times
->>>>>>> c22ee16a
 
     def __len__(self) -> int:
         return len(self.prediction_times)
