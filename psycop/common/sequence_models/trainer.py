"""
Defines the trainer class for sequence models
"""

from collections.abc import Sequence
from typing import Protocol

import torch
from torch.optim import Optimizer
from torch.utils.data import DataLoader
from typing_extensions import Self

from psycop.common.sequence_models.checkpoint_savers.base import (
    Checkpoint,
    CheckpointSaver,
    TrainingState,
)
from psycop.common.sequence_models.loggers.base import Logger

BatchWithLabels = tuple[dict[str, torch.Tensor], torch.Tensor]


# TODO: Super annoying module name, but what is the name of an optimizer + a model?
class TrainableModule(Protocol):
    optimizer: Optimizer

    def training_step(self, batch: BatchWithLabels) -> torch.Tensor:
        ...

    def validation_step(self, batch: BatchWithLabels) -> torch.Tensor:
        ...

    def get_state(self) -> TrainingState:
        ...

    def load_checkpoint(self, checkpoint: TrainingState):
        ...


class Trainer:
    def __init__(
        self,
        device: torch.device,
        validate_every_n_steps: int,
        n_samples_to_validate_on: int,
        logger: Logger,
        checkpoint_savers: Sequence[CheckpointSaver],
        save_every_n_steps: int,
    ) -> None:
        self.device = device

        self.validate_every_n_steps = validate_every_n_steps
        self.n_samples_to_validate_on = n_samples_to_validate_on
        self.logger = logger

<<<<<<< HEAD
    def train_step(self, batch: dict[str, torch.Tensor]) -> dict[str, float]:
        """
        Performs a single training step
        """
=======
        self.train_step = 0
>>>>>>> ca00da9f

        self.save_every_n_steps = save_every_n_steps
        self.checkpoint_savers = checkpoint_savers

<<<<<<< HEAD
    def log(self, metrics: dict[str, float]) -> None:
        """
        Logs metrics to the logger
        """

    def save_to_disk(self, path: str) -> None:
        """
        Saves the trainer to disk including the optimizer state, the task state etc.
        """
=======
    def fit(
        self,
        n_steps: int,
        model: TrainableModule,
        train_dataloader: DataLoader,
        val_dataloader: DataLoader,
        resume_from_latest_checkpoint: bool = True,
    ) -> Self:
        checkpoint_state = self._load_state_from_latest_checkpoint()

        if n_steps <= self.train_step:
            raise ValueError(
                f"Model is already trained to {self.train_step} steps, n_steps would result in no further training. Set a new n_steps > {self.train_step}.",
            )

        if resume_from_latest_checkpoint and checkpoint_state is not None:
            print("Resuming from latest checkpoint")
            model.load_checkpoint(checkpoint=checkpoint_state.training_state)
            self.train_step = checkpoint_state.train_step
        else:
            if resume_from_latest_checkpoint and checkpoint_state is None:
                print("No checkpoint found, starting from scratch")
            else:
                print(
                    f"Resume from latest checkpoint is {resume_from_latest_checkpoint}, training model from scratch",
                )

        train_loss = []
        n_epochs = max(int(n_steps / len(train_dataloader)), 1)
        for _ in range(n_epochs):
            for batch in train_dataloader:
                loss = model.training_step(batch=batch)
                train_loss.append(loss)

                if self.train_step % self.validate_every_n_steps == 0:
                    self._evaluate(
                        model=model,
                        val_dataloader=val_dataloader,
                        train_loss=train_loss,
                        train_index=self.train_step,
                    )
                if self.train_step % self.save_every_n_steps == 0:
                    self._save_checkpoints(
                        model=model,
                        global_steps=self.train_step,
                        train_loss=train_loss,
                        train_dataloader=train_dataloader,
                        val_dataloader=val_dataloader,
                    )

                self.train_step += 1
                if self.train_step >= n_steps:
                    break

        return self

    def _save_checkpoints(
        self,
        model: TrainableModule,
        global_steps: int,
        train_loss: list[torch.Tensor],
        train_dataloader: DataLoader,
        val_dataloader: DataLoader,
    ):
        train_loss_mean = float(torch.stack(train_loss).mean())

        for checkpointer in self.checkpoint_savers:
            checkpointer.save(
                Checkpoint(
                    run_name=self.logger.run_name,
                    train_step=global_steps,
                    loss=train_loss_mean,
                    train_dataloader=train_dataloader,
                    val_dataloader=val_dataloader,
                    training_state=model.get_state(),
                ),
            )

    def _evaluate(
        self,
        model: TrainableModule,
        val_dataloader: DataLoader,
        train_loss: list[torch.Tensor],
        train_index: int,
    ):
        val_loss: list[torch.Tensor] = []
        for val_index, val_batch in enumerate(val_dataloader):
            if val_index == self.n_samples_to_validate_on:
                break
            val_loss.append(model.validation_step(batch=val_batch))

        val_loss_mean = float(torch.stack(val_loss).mean())

        train_loss_mean = float(torch.stack(train_loss).mean())
        train_loss = []

        self.logger.log_metrics(
            metrics={
                "Training loss": train_loss_mean,
                "Validation loss": val_loss_mean,
                "Training step": train_index,
            },
        )
>>>>>>> ca00da9f

    def _load_state_from_latest_checkpoint(self) -> Checkpoint | None:
        """
        Loads the trainer from disk
<<<<<<< HEAD
        """
=======
        """
        for checkpointer in self.checkpoint_savers:
            checkpoint = checkpointer.load_latest()
            if checkpoint is None:
                break
            return checkpoint
        return None
>>>>>>> ca00da9f
<|MERGE_RESOLUTION|>--- conflicted
+++ resolved
@@ -53,29 +53,11 @@
         self.n_samples_to_validate_on = n_samples_to_validate_on
         self.logger = logger
 
-<<<<<<< HEAD
-    def train_step(self, batch: dict[str, torch.Tensor]) -> dict[str, float]:
-        """
-        Performs a single training step
-        """
-=======
         self.train_step = 0
->>>>>>> ca00da9f
 
         self.save_every_n_steps = save_every_n_steps
         self.checkpoint_savers = checkpoint_savers
 
-<<<<<<< HEAD
-    def log(self, metrics: dict[str, float]) -> None:
-        """
-        Logs metrics to the logger
-        """
-
-    def save_to_disk(self, path: str) -> None:
-        """
-        Saves the trainer to disk including the optimizer state, the task state etc.
-        """
-=======
     def fit(
         self,
         n_steps: int,
@@ -179,19 +161,14 @@
                 "Training step": train_index,
             },
         )
->>>>>>> ca00da9f
 
     def _load_state_from_latest_checkpoint(self) -> Checkpoint | None:
         """
         Loads the trainer from disk
-<<<<<<< HEAD
-        """
-=======
         """
         for checkpointer in self.checkpoint_savers:
             checkpoint = checkpointer.load_latest()
             if checkpoint is None:
                 break
             return checkpoint
-        return None
->>>>>>> ca00da9f
+        return None