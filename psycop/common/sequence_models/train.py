"""
The main training entrypoint for sequence models.
"""
import logging
import os
from pathlib import Path

import lightning.pytorch as pl
import torch
from torch.utils.data import DataLoader

from psycop.common.global_utils.config_utils import flatten_nested_dict

from .config_utils import load_config, parse_config

log = logging.getLogger(__name__)
os.environ["WANDB__SERVICE_WAIT"] = "300"  # to avoid issues with wandb service


def populate_registry() -> None:
    """
    Populate the registry with all the registered functions

    It is also possible to do this using hooks, but this is more explicit
    and easier to debug for people who are not familiar with python setup hooks.
    """
    from .callbacks import create_learning_rate_monitor, create_model_checkpoint  # noqa
    from .embedders.BEHRT_embedders import create_behrt_embedder  # noqa
    from .logger import create_mlflow_logger, create_wandb_logger  # noqa
    from .model_layers import create_encoder_layer, create_transformers_encoder  # noqa
    from .optimizers import create_adam  # noqa
    from .optimizers import create_adamw  # noqa
    from .optimizers import create_linear_schedule_with_warmup  # noqa
    from .tasks import create_behrt, clf_encoder  # noqa


populate_registry()


def train(config_path: Path | None = None) -> None:
    """
    Train a model based on the config

    Args:
        config_path: path to config file if none loads default
    """
    config_dict = load_config(config_path)
    cfg = parse_config(config_dict)

    # Setup the logger and pass it to the TrainingConfig
<<<<<<< HEAD
    logger_factory = cfg.logger_factory
    if logger_factory is not None:
        logger = cfg.logger_factory.get_logger()  # type: ignore
        cfg.training.trainer.logger = logger
        cfg.training.trainer.Config.allow_mutation = False

        # update config
        log.info("Updating Config")
        flat_config = flatten_nested_dict(config_dict)
        logger.log_hyperparams(flat_config)
=======
    training_cfg = config.training
    if config.logger is not None:
        for logger in config.logger:
            # update config
            log.info("Updating Config")
            flat_config = flatten_nested_dict(config_dict)
            logger.log_hyperparams(flat_config)
>>>>>>> 08b6d8e4

    # Load and filter dataset
    filter_fn = cfg.model_and_dataset.model.filter_and_reformat

    log.info("Preparing train")
    training_dataset = cfg.model_and_dataset.training_dataset.get_patient_slices()
    training_dataset.filter_patients(filter_fn)

    log.info("Preparing validation")
    validation_dataset = cfg.model_and_dataset.validation_dataset.get_patient_slices()
    validation_dataset.filter_patients(filter_fn)

    log.info("Creating dataloaders")
    model = cfg.model_and_dataset.model
    train_loader = DataLoader(
        training_dataset,
        batch_size=cfg.training.batch_size,
        shuffle=True,
        collate_fn=model.collate_fn,
        num_workers=cfg.training.num_workers_for_dataloader,
        persistent_workers=True,
    )
    val_loader = DataLoader(
        validation_dataset,
        batch_size=cfg.training.batch_size,
        shuffle=False,
        collate_fn=model.collate_fn,
        num_workers=cfg.training.num_workers_for_dataloader,
        persistent_workers=True,
    )

    log.info("Initalizing trainer")
    trainer = pl.Trainer(**cfg.training.trainer.to_dict())

    log.info("Starting training")
    torch.set_float32_matmul_precision("medium")
    trainer.fit(model=model, train_dataloaders=train_loader, val_dataloaders=val_loader)<|MERGE_RESOLUTION|>--- conflicted
+++ resolved
@@ -47,19 +47,6 @@
     config_dict = load_config(config_path)
     cfg = parse_config(config_dict)
 
-    # Setup the logger and pass it to the TrainingConfig
-<<<<<<< HEAD
-    logger_factory = cfg.logger_factory
-    if logger_factory is not None:
-        logger = cfg.logger_factory.get_logger()  # type: ignore
-        cfg.training.trainer.logger = logger
-        cfg.training.trainer.Config.allow_mutation = False
-
-        # update config
-        log.info("Updating Config")
-        flat_config = flatten_nested_dict(config_dict)
-        logger.log_hyperparams(flat_config)
-=======
     training_cfg = config.training
     if config.logger is not None:
         for logger in config.logger:
@@ -67,7 +54,6 @@
             log.info("Updating Config")
             flat_config = flatten_nested_dict(config_dict)
             logger.log_hyperparams(flat_config)
->>>>>>> 08b6d8e4
 
     # Load and filter dataset
     filter_fn = cfg.model_and_dataset.model.filter_and_reformat
