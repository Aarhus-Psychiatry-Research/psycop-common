from collections.abc import Iterator
from copy import copy
from dataclasses import dataclass
from typing import Any, Literal

import lightning.pytorch as pl
import torch
from torch import nn
from torchmetrics import Metric
from torchmetrics.classification import BinaryAUROC, MulticlassAUROC
from transformers import AdamW, get_linear_schedule_with_warmup

from psycop.common.data_structures.patient import Patient

<<<<<<< HEAD
from .aggregators import AggregationModule
from .embedders import BEHRTEmbedder
=======
from .embedders.BEHRT_embedders import BEHRTEmbedder
>>>>>>> 3a45f37c


@dataclass
class BatchWithLabels:
    """
    A batch with labels.

    Attributes:
        inputs: A dictionary of padded sequence ids. Shape (batch_size, sequence_length).
        labels: A tensor of labels for the batch. Shape (batch_size, num_classes).
    """

    inputs: dict[str, torch.Tensor]
    labels: torch.Tensor

    def __iter__(self) -> Iterator[dict[str, torch.Tensor] | torch.Tensor]:
        return iter((self.inputs, self.labels))


class BEHRTForMaskedLM(pl.LightningModule):
    """An implementation of the BEHRT model for the masked language modeling task."""

    def __init__(
        self,
        embedding_module: BEHRTEmbedder,
        encoder_module: nn.Module,
        optimizer_kwargs: dict[str, Any],
        lr_scheduler_kwargs: dict[str, Any],
    ):
        super().__init__()
        self.save_hyperparameters()
        self.embedding_module = embedding_module
        self.encoder_module = encoder_module
        self.optimizer_kwargs = optimizer_kwargs
        self.scheduler_kwargs = lr_scheduler_kwargs

        self.d_model = self.embedding_module.d_model
        self.mask_token_id = self.embedding_module.vocab.diagnosis["MASK"]

        self.mlm_head = nn.Linear(self.d_model, self.embedding_module.n_diagnosis_codes)
        self.loss = nn.CrossEntropyLoss(ignore_index=-1)

    def training_step(  # type: ignore
        self,
        batch: BatchWithLabels,
        batch_idx: int,  # noqa: ARG002
    ) -> torch.Tensor:
        output = self.forward(batch.inputs, batch.labels)
        loss = output["loss"]
        # Update the weights
        self.log("train_loss", loss)
        return loss

    def validation_step(self, batch: BatchWithLabels, batch_idx: int) -> torch.Tensor:  # type: ignore  # noqa: ARG002
        output = self.forward(inputs=batch.inputs, masked_lm_labels=batch.labels)
        self.log("val_loss", output["loss"])
        return output["loss"]

    def forward(  # type: ignore
        self,
        inputs: dict[str, torch.Tensor],
        masked_lm_labels: torch.Tensor,
    ) -> dict[str, torch.Tensor]:
        embedded_patients = self.embedding_module(inputs)
        encoded_patients = self.encoder_module(
            src=embedded_patients.src,
            src_key_padding_mask=embedded_patients.src_key_padding_mask,
        )

        logits = self.mlm_head(encoded_patients)
        masked_lm_loss = self.loss(
            logits.view(-1, logits.size(-1)),
            masked_lm_labels.view(-1),
        )  # (bs * seq_length, vocab_size), (bs * seq_length)
        return {"logits": logits, "loss": masked_lm_loss}

    @staticmethod
    def mask(
        diagnosis: torch.Tensor,
        n_diagnoses_in_vocab: int,
        mask_token_id: int,
        padding_mask: torch.Tensor,
        masking_prob: float = 0.15,
        replace_with_mask_prob: float = 0.8,
        replace_with_random_prob: float = 0.1,
    ) -> tuple[torch.Tensor, torch.Tensor]:
        """
        Masking function for the task
        """
        masked_labels = diagnosis.clone()
        # Mask 15 % of the tokens
        prob = torch.rand(diagnosis.shape)
        mask = prob < masking_prob
        masked_labels[~mask] = -1  # -1 will be ignored in loss function
        prob /= masking_prob
        # 80% of the time, replace with [MASK] token
        mask[mask.clone()] = prob[mask] < replace_with_mask_prob
        diagnosis[mask] = mask_token_id

        # 10% of the time, replace with random token
        prob /= 0.8
        mask[mask.clone()] = prob[mask] < replace_with_random_prob
        diagnosis[mask] = torch.randint(0, n_diagnoses_in_vocab - 1, mask.sum().shape)

        # Set padding to -1 to ignore in loss
        masked_labels[padding_mask] = -1
        # If no element in the batch is masked, mask the first element.
        # Is necessary to not get errors with small batch sizes, since the MLM module expects
        # at least one element to be masked.
        if torch.all(masked_labels == -1):
            masked_labels[0][0] = 1
        # -> rest 10% of the time, keep the original word
        return diagnosis, masked_labels

    def masking_fn(
        self,
        padded_sequence_ids: dict[str, torch.Tensor],
    ) -> BatchWithLabels:
        """
        Takes a dictionary of padded sequence ids and masks 15% of the tokens in the diagnosis sequence.
        """
        padded_sequence_ids = copy(padded_sequence_ids)
        padding_mask = padded_sequence_ids["is_padding"] == 1
        # Perform masking
        masked_sequence, masked_labels = self.mask(
            diagnosis=padded_sequence_ids["diagnosis"],
            n_diagnoses_in_vocab=self.embedding_module.n_diagnosis_codes,
            mask_token_id=self.mask_token_id,
            padding_mask=padding_mask,
        )
        # Replace padded_sequence_ids with masked_sequence
        padded_sequence_ids["diagnosis"] = masked_sequence
        return BatchWithLabels(padded_sequence_ids, masked_labels)

    def collate_fn(
        self,
        patients: list[Patient],
    ) -> BatchWithLabels:
        """
        Takes a list of patients and returns a dictionary of padded sequence ids.
        """
        padded_sequence_ids = self.embedding_module.collate_patients(patients)
        # Masking
        batch_with_labels = self.masking_fn(padded_sequence_ids)
        return batch_with_labels

    def configure_optimizers(
        self,
    ) -> tuple[list[torch.optim.Optimizer], list[torch.optim.lr_scheduler.LambdaLR]]:
        optimizer = AdamW(
            self.parameters(),
            correct_bias=False,
            **self.optimizer_kwargs,
        )

        lr_scheduler = get_linear_schedule_with_warmup(
            optimizer,
            **self.scheduler_kwargs,
        )
        return [optimizer], [lr_scheduler]


class EncoderForClassification(pl.LightningModule):
    """
    A BEHRT model for the classification task.
    """

    def __init__(
        self,
        embedding_module: BEHRTEmbedder,
        encoder_module: nn.Module,
        aggregation_module: AggregationModule,
        optimizer_kwargs: dict[str, Any],
        lr_scheduler_kwargs: dict[str, Any],
        num_classes: int = 2,
    ):
        super().__init__()
        self.embedding_module = embedding_module
        self.encoder_module = encoder_module
        self.optimizer_kwargs = optimizer_kwargs
        self.scheduler_kwargs = lr_scheduler_kwargs
        self.aggregation_module = aggregation_module

        self.d_model: int = embedding_module.d_model

        self.is_binary = num_classes == 2
        self.num_classes = num_classes
        if self.is_binary:
            self.loss = nn.BCEWithLogitsLoss()
        else:
            self.loss = nn.CrossEntropyLoss()

        if self.is_binary:
            self.classification_head = nn.Linear(self.d_model, 1)
        else:
            self.classification_head = nn.Linear(self.d_model, num_classes)

        self.metric_fns = self.create_metrics(num_classes)

    @staticmethod
    def create_metrics(num_classes: int) -> dict[str, Metric]:
        is_binary = num_classes == 2
        if is_binary:
            return {"AUROC": BinaryAUROC()}
        return {"AUROC (macro)": MulticlassAUROC(num_classes=num_classes)}

    def training_step(self, batch: BatchWithLabels, batch_idx: int) -> torch.Tensor:  # type: ignore # noqa: ARG002
        output = self.forward(batch.inputs, batch.labels)
        loss = output["loss"]
        self.log_step("Training", output)
        return loss

    def validation_step(self, batch: BatchWithLabels, batch_idx: int) -> torch.Tensor:  # type: ignore  # noqa: ARG002
        output = self.forward(inputs=batch.inputs, labels=batch.labels)
        self.log_step("Validation", output)
        return output["loss"]

    def log_step(
        self,
        mode: Literal["Validation", "Training"],
        output: dict[str, torch.Tensor],
    ) -> None:
        """
        Logs the metrics for the given mode.
        """
        for metric_name, metric in output.items():
            self.log(f"{mode} {metric_name}", metric)

    def forward(  # type: ignore
        self,
        inputs: dict[str, torch.Tensor],
        labels: torch.Tensor,
    ) -> dict[str, torch.Tensor]:
        embedded_patients = self.embedding_module(inputs)
        encoded_patients = self.encoder_module(
            src=embedded_patients.src,
            src_key_padding_mask=embedded_patients.src_key_padding_mask,
        )

        # Aggregate the sequence
        is_padding = embedded_patients.src_key_padding_mask
        aggregated_patients = self.aggregation_module(
            encoded_patients,
            attention_mask=~is_padding,
        )

        # Classification head
        logits = self.classification_head(aggregated_patients)
        if self.is_binary:
            _logits = logits.squeeze(-1).float()
        else:
            # If not binary convert to one-hot encoding
            _labels = torch.nn.functional.one_hot(
                labels, num_classes=self.num_classes
            ).float()
        loss = self.loss(logits, _labels)  # type: ignore

        metrics = self.calculate_metrics(logits, labels)

        return {"logits": logits, "loss": loss, **metrics}

    def calculate_metrics(
        self,
        logits: torch.Tensor,
        labels: torch.Tensor,
    ) -> dict[str, torch.Tensor]:
        """
        Calculates the metrics for the task.
        """
        # Calculate the metrics
        metrics = {}
        if self.is_binary:
            probs = torch.sigmoid(logits)
        else:
            probs = torch.softmax(logits, dim=1)

        for metric_name, metric in self.metric_fns.items():
            metrics[metric_name] = metric(probs, labels)

        return metrics

    def collate_fn(
        self,
        patients_with_labels: list[tuple[Patient, int]],
    ) -> tuple[dict[str, torch.Tensor], torch.Tensor]:
        """
        Takes a list of patients and returns a dictionary of padded sequence ids.
        """
        patients, outcomes = list(zip(*patients_with_labels))  # type: ignore
        patients: list[Patient] = list(patients)
        padded_sequence_ids = self.embedding_module.collate_patients(patients)

        outcome_tensor = torch.tensor(outcomes)
        return padded_sequence_ids, outcome_tensor

    def configure_optimizers(
        self,
    ) -> tuple[list[torch.optim.Optimizer], list[torch.optim.lr_scheduler.LambdaLR]]:
        optimizer = AdamW(
            self.parameters(),
            correct_bias=False,
            **self.optimizer_kwargs,
        )

        lr_scheduler = get_linear_schedule_with_warmup(
            optimizer,
            **self.scheduler_kwargs,
        )
        return [optimizer], [lr_scheduler]<|MERGE_RESOLUTION|>--- conflicted
+++ resolved
@@ -12,12 +12,8 @@
 
 from psycop.common.data_structures.patient import Patient
 
-<<<<<<< HEAD
 from .aggregators import AggregationModule
-from .embedders import BEHRTEmbedder
-=======
 from .embedders.BEHRT_embedders import BEHRTEmbedder
->>>>>>> 3a45f37c
 
 
 @dataclass
