"""
The config Schema for sequence models.
"""

from collections.abc import Sequence
from pathlib import Path
from typing import Any, Optional, Union

from lightning.pytorch.callbacks import Callback
from lightning.pytorch.loggers import Logger as plLogger
from pydantic import BaseModel

from psycop.common.sequence_models.tasks import (
    BEHRTForMaskedLM,
    EncoderForClassification,
)

<<<<<<< HEAD
from ..feature_generation.sequences.patient_slice_getter import (
    BaseLabelledSliceCreator,
    BaseUnlabelledSliceCreator,
)
from .logger import LoggerFactory
=======
from .dataset import PatientSliceDataset, PatientSlicesWithLabels
>>>>>>> 08b6d8e4


class TrainerConfigSchema(BaseModel):
    """
    A config for the pytorch lightning trainer
    """

    class Config:
        allow_mutation = False
        arbitrary_types_allowed = True

    accelerator: str = "auto"
    strategy: str = "auto"
    devices: Union[list[int], str, int] = "auto"
    num_nodes: int = 1
    callbacks: list[Callback] = []
    precision: str = "32-true"
    logger: Optional[plLogger] = None
    max_epochs: Optional[int] = None
    min_epochs: Optional[int] = None
    max_steps: int = 10
    min_steps: Optional[int] = None
    limit_train_batches: int | float | None = None
    limit_val_batches: Optional[Union[int, float]] = None
    limit_test_batches: Optional[Union[int, float]] = None
    limit_predict_batches: Optional[Union[int, float]] = None
    overfit_batches: Union[int, float] = 0.0
    val_check_interval: Optional[Union[int, float]] = None
    check_val_every_n_epoch: Optional[int] = 1
    num_sanity_val_steps: Optional[int] = None
    log_every_n_steps: Optional[int] = None
    enable_checkpointing: Optional[bool] = None
    enable_progress_bar: Optional[bool] = None
    enable_model_summary: Optional[bool] = None
    accumulate_grad_batches: int = 1
    gradient_clip_val: Optional[Union[int, float]] = None
    gradient_clip_algorithm: Optional[str] = None
    default_root_dir: Optional[Path] = None

    def to_dict(self) -> dict[str, Any]:
        return self.dict()


class TrainingConfigSchema(BaseModel):
    class Config:
        extra = "forbid"
        allow_mutation = False
        arbitrary_types_allowed = True

    batch_size: int
    num_workers_for_dataloader: int = 8
    trainer: TrainerConfigSchema


class PretrainingModelAndDataset(BaseModel):
    class Config:
        extra = "forbid"
        allow_mutation = False
        arbitrary_types_allowed = True

    model: BEHRTForMaskedLM  # TODO: https://github.com/Aarhus-Psychiatry-Research/psycop-common/issues/529 abstract interfaces for models between pretraining and classification
    training_dataset: BaseUnlabelledSliceCreator
    validation_dataset: BaseUnlabelledSliceCreator


class ClassificationModelAndDataset(BaseModel):
    class Config:
        extra = "forbid"
        allow_mutation = False
        arbitrary_types_allowed = True

    model: EncoderForClassification
    training_dataset: BaseLabelledSliceCreator
    validation_dataset: BaseLabelledSliceCreator


class ResolvedConfigSchema(BaseModel):
    class Config:
        extra = "forbid"
        allow_mutation = False
        arbitrary_types_allowed = True

    # Required because dataset and model are coupled through their input and outputs
    model_and_dataset: PretrainingModelAndDataset | ClassificationModelAndDataset
    training: TrainingConfigSchema
    logger: Sequence[plLogger] | None = None<|MERGE_RESOLUTION|>--- conflicted
+++ resolved
@@ -15,15 +15,12 @@
     EncoderForClassification,
 )
 
-<<<<<<< HEAD
 from ..feature_generation.sequences.patient_slice_getter import (
     BaseLabelledSliceCreator,
     BaseUnlabelledSliceCreator,
 )
 from .logger import LoggerFactory
-=======
 from .dataset import PatientSliceDataset, PatientSlicesWithLabels
->>>>>>> 08b6d8e4
 
 
 class TrainerConfigSchema(BaseModel):
