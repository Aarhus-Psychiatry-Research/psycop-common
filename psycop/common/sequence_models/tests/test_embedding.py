import datetime as dt
from collections.abc import Sequence

import pytest
import torch

from psycop.common.data_structures import TemporalEvent
from psycop.common.data_structures.patient import Patient, PatientSlice
from psycop.common.sequence_models.embedders.BEHRT_embedders import BEHRTEmbedder
from psycop.common.sequence_models.embedders.interface import Embedder


@pytest.mark.parametrize(
    "embedding_module",
    [BEHRTEmbedder(d_model=384, dropout_prob=0.1, max_sequence_length=128)],
)
def test_embeddings(patient_slices: Sequence[PatientSlice], embedding_module: Embedder):
    """
    Test embedding interface
    """
    embedding_module.fit(patient_slices)

    inputs_ids = embedding_module.collate_patient_slices(patient_slices)

    assert isinstance(inputs_ids, dict)
    assert isinstance(inputs_ids["diagnosis"], torch.Tensor)  # type: ignore
    assert isinstance(inputs_ids["age"], torch.Tensor)  # type: ignore
    assert isinstance(inputs_ids["segment"], torch.Tensor)
    assert isinstance(inputs_ids["position"], torch.Tensor)

    # forward
    embedding_module(inputs_ids)


@pytest.mark.parametrize(
    "embedding_module",
    [BEHRTEmbedder(d_model=384, dropout_prob=0.1, max_sequence_length=128)],
)
def test_diagnosis_mapping(
<<<<<<< HEAD
    patient_slices: list,
=======
    patient_slices: list,  # type: ignore
>>>>>>> 6219e98b
    embedding_module: BEHRTEmbedder,
):
    """
    Test mapping of diagnosis from ICD10 to caliber
    """
    # Check that diagnosis codes that are not in the mapping are excluded
    # (this patient has no diagnosis codes in the mapping)
    patient = Patient(
        patient_id=11,
        date_of_birth=dt.datetime(year=1990, month=1, day=1),
    )

    # Add temporal events to check that diagnosis codes are mapped correctly
    temporal_events = [
        TemporalEvent(
            timestamp=dt.datetime(2021, 1, 1),
            value="A00",
            source_type="diagnosis",
            source_subtype="A",
        ),
        # Check that two different ICD10 codes map to the same caliber code (A00, A30 -> Bacterial Diseases (excl TB))
        TemporalEvent(
            timestamp=dt.datetime(2021, 1, 3),
            value="A30",
            source_type="diagnosis",
            source_subtype="A",
        ),
        # Check that diagnoses with different subtype than A are excluded
        TemporalEvent(
            timestamp=dt.datetime(2021, 1, 3),
            value="A30",
            source_type="diagnosis",
            source_subtype="B",
        ),
        # Check that ICD10 code maps to different caliber code than those above (I65 -> Transient ischaemic attack)
        TemporalEvent(
            timestamp=dt.datetime(2021, 1, 3),
            value="I65",
            source_type="diagnosis",
            source_subtype="A",
        ),
        # Check that F909 is mapped to F90 (Hyperkinetic disorders) since F909 is not in the mapping
        TemporalEvent(
            timestamp=dt.datetime(2021, 1, 3),
            value="F909",
            source_type="diagnosis",
            source_subtype="A",
        ),
    ]

    patient.add_events(temporal_events)

    patient_events: list[tuple[Patient, TemporalEvent]] = [
        (p, e)
        for p in [*patient_slices, patient]
        for e in embedding_module.filter_events(p.temporal_events)
    ]
    diagnosis_codes: list[str] = [e.value for p, e in patient_events]  # type: ignore

    # map diagnosis codes
    mapped_diagnosis_codes = embedding_module.map_icd10_to_caliber(
        diagnosis_codes=diagnosis_codes,
    )

    assert mapped_diagnosis_codes == [
        "Bacterial Diseases (excl TB)",
        "Bacterial Diseases (excl TB)",
        "Transient ischaemic attack",
        "Hyperkinetic disorders",
    ]<|MERGE_RESOLUTION|>--- conflicted
+++ resolved
@@ -37,11 +37,7 @@
     [BEHRTEmbedder(d_model=384, dropout_prob=0.1, max_sequence_length=128)],
 )
 def test_diagnosis_mapping(
-<<<<<<< HEAD
-    patient_slices: list,
-=======
     patient_slices: list,  # type: ignore
->>>>>>> 6219e98b
     embedding_module: BEHRTEmbedder,
 ):
     """
