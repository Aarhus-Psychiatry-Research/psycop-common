--- conflicted
+++ resolved
@@ -3,11 +3,7 @@
 
 from psycop.common.sequence_models import BEHRTEmbedder, Embedder
 
-<<<<<<< HEAD
-from .test_behrt import patients  # noqa: F401 # type: ignore
-=======
 from .conftest import patients  # noqa: F401 # type: ignore
->>>>>>> 54515750
 
 
 @pytest.mark.parametrize(
