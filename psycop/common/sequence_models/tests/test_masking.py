--- conflicted
+++ resolved
@@ -13,11 +13,7 @@
     "embedding_module",
     [BEHRTEmbedder(d_model=32, dropout_prob=0.1, max_sequence_length=128)],
 )
-<<<<<<< HEAD
-def test_masking_fn(patient_slices: list, embedding_module: BEHRTEmbedder):
-=======
 def test_masking_fn(patient_slices: list, embedding_module: BEHRTEmbedder):  # type: ignore
->>>>>>> 6219e98b
     """
     Test masking function
     """
