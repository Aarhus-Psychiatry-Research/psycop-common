from copy import deepcopy
from datetime import datetime
from pathlib import Path
from statistics import mean

import pytest
import torch
from torch import nn
from torch.utils.data import DataLoader

from psycop.common.data_structures import Patient, TemporalEvent
from psycop.common.sequence_models import (
    BEHRTEmbedder,
    BEHRTForMaskedLM,
    PatientDataset,
    Trainer,
)
from psycop.common.sequence_models.checkpoint_savers.save_to_disk import (
    CheckpointToDisk,
)
from psycop.common.sequence_models.loggers.base import Logger


class DummyLogger(Logger):
    def __init__(self, project_name: str, run_name: str):
        self.metrics: list[dict[str, float]] = []
        self.run_name = run_name
        self.project_name = project_name

    def log_metrics(self, metrics: dict[str, float]) -> None:
        self.metrics += [metrics]

    def log_hyperparams(self, params: dict[str, float | str]) -> None:
        pass

<<<<<<< HEAD
=======

>>>>>>> ca00da9f
@pytest.fixture()
def patients() -> list[Patient]:
    """
    Returns a list of patient objects
    """

    e1 = TemporalEvent(
        timestamp=datetime(2021, 1, 1),
        value="d1",
        source_type="diagnosis",
        source_subtype="",
    )
    e2 = TemporalEvent(
        timestamp=datetime(2021, 1, 3),
        value="d2",
        source_type="diagnosis",
        source_subtype="",
    )

    patient1 = Patient(
        patient_id=1,
        date_of_birth=datetime(1990, 1, 1),
    )
    patient1.add_events([e1, e2])

    patient2 = Patient(
        patient_id=2,
        date_of_birth=datetime(1993, 3, 1),
    )
    patient2.add_events([e1, e2, e2, e1])

    return [patient1, patient2]


@pytest.fixture()
def patient_dataset(patients: list) -> PatientDataset:
    return PatientDataset(patients)


@pytest.fixture()
def trainable_module(patients: list[Patient]) -> BEHRTForMaskedLM:
    d_model = 32
    emb = BEHRTEmbedder(d_model=d_model, dropout_prob=0.1, max_sequence_length=128)
    emb.fit(patients=patients, add_mask_token=True)

<<<<<<< HEAD
    # forward
    embedding_module(inputs_ids)
=======
    encoder_layer = nn.TransformerEncoderLayer(
        d_model=d_model,
        nhead=int(d_model / 4),
        dim_feedforward=d_model * 4,
    )
    encoder = nn.TransformerEncoder(encoder_layer, num_layers=2)
>>>>>>> ca00da9f

    # this includes the loss and the MLM head
    module = BEHRTForMaskedLM(
        embedding_module=emb,
        encoder_module=encoder,
    )
    return module


def test_behrt(patient_dataset: PatientDataset):
    d_model = 32
    emb = BEHRTEmbedder(d_model=d_model, dropout_prob=0.1, max_sequence_length=128)
    encoder_layer = nn.TransformerEncoderLayer(
        d_model=d_model,
        nhead=int(d_model / 4),
        dim_feedforward=d_model * 4,
    )
    encoder = nn.TransformerEncoder(encoder_layer, num_layers=2)

    patients = patient_dataset.patients
    emb.fit(patients, add_mask_token=True)

    behrt = BEHRTForMaskedLM(embedding_module=emb, encoder_module=encoder)

    dataloader = DataLoader(
        patient_dataset,
        batch_size=32,
        shuffle=True,
        collate_fn=behrt.collate_fn,
    )

    for input_ids, masked_labels in dataloader:
        output = behrt(input_ids, masked_labels)
        loss = output["loss"]
        loss.backward()  # ensure that the backward pass works


def init_test_trainer(checkpoint_path: Path) -> Trainer:
    ckpt_saver = CheckpointToDisk(
        checkpoint_path=checkpoint_path,
        override_on_save=True,
    )
    logger = DummyLogger(run_name="test_run", project_name="test")
    return Trainer(
        device=torch.device("cpu"),
        validate_every_n_steps=1,
        n_samples_to_validate_on=2,
        logger=logger,
        checkpoint_savers=[ckpt_saver],
        save_every_n_steps=1,
    )


def test_trainer(
    patients: list[Patient],
    tmp_path: Path,
    trainable_module: BEHRTForMaskedLM,
):
    """
    Tests the general intended workflow of the Trainer class
    """
<<<<<<< HEAD
    emb = BEHRTEmbedder(
        d_model=384,
        dropout_prob=0.1,
        max_sequence_length=128,
    )  # probably some more args here    # TODO
    encoder_layer = nn.TransformerEncoderLayer(d_model=384, nhead=6)
    encoder = nn.TransformerEncoder(encoder_layer, num_layers=2)
    task = BEHRTMaskingTask(  # TODO
        embedding_module=emb,
        encoder_module=encoder,
    )  # this includes the loss and the MLM head
    # ^should masking be here?

    optimizer = torch.optim.Adam(task.parameters(), lr=1e-4)
=======
    patients = patients * 10
    midpoint = int(len(patients) / 2)
    train_patients = patients[:midpoint]
    val_patients = patients[midpoint:]
>>>>>>> ca00da9f

    train_dataset = PatientDataset(train_patients)
    val_dataset = PatientDataset(val_patients)

<<<<<<< HEAD
    # chain two functions:
    #     task.collate_fn,# handles masking
    #     emb.collate_fn, # handles padding, indexing etc.
    def collate_fn(x):
        return task.masking_fn(emb.collate_fn(x))

    train_dataloader = DataLoader(
        train_dataset,
        batch_size=32,
        shuffle=True,
        collate_fn=collate_fn,
    )
    val_dataloader = DataLoader(
        val_dataset,
        batch_size=32,
        shuffle=True,
        collate_fn=collate_fn,
=======
    train_dataloader = DataLoader(
        train_dataset,
        batch_size=2,
        shuffle=True,
        collate_fn=trainable_module.collate_fn,
    )
    val_dataloader = DataLoader(
        val_dataset,
        batch_size=2,
        shuffle=True,
        collate_fn=trainable_module.collate_fn,
>>>>>>> ca00da9f
    )

    trainer = init_test_trainer(checkpoint_path=tmp_path)
    trainer.fit(
        n_steps=1,
        model=trainable_module,
        train_dataloader=train_dataloader,
        val_dataloader=val_dataloader,
        resume_from_latest_checkpoint=False,
    )

    # Check that model can resume training
    final_training_steps = 10
    resumed_trainer = init_test_trainer(checkpoint_path=tmp_path)
    resumed_trainer.fit(
        n_steps=final_training_steps,
        model=deepcopy(trainable_module),
        train_dataloader=deepcopy(train_dataloader),
        val_dataloader=deepcopy(val_dataloader),
        resume_from_latest_checkpoint=True,
    )
    assert resumed_trainer.train_step == final_training_steps

    # Check that model loss decreases over training time
    logger: DummyLogger = resumed_trainer.logger  # type: ignore
    metrics = logger.metrics
    first_three_losses = [metrics[i]["Training loss"] for i in range(0, 3)]
    last_three_losses = [metrics[i]["Training loss"] for i in range(-3, 0)]
    final_loss_smaller_than_initial_loss = mean(first_three_losses) > mean(
        last_three_losses,
    )
    assert final_loss_smaller_than_initial_loss<|MERGE_RESOLUTION|>--- conflicted
+++ resolved
@@ -33,10 +33,6 @@
     def log_hyperparams(self, params: dict[str, float | str]) -> None:
         pass
 
-<<<<<<< HEAD
-=======
-
->>>>>>> ca00da9f
 @pytest.fixture()
 def patients() -> list[Patient]:
     """
@@ -82,17 +78,12 @@
     emb = BEHRTEmbedder(d_model=d_model, dropout_prob=0.1, max_sequence_length=128)
     emb.fit(patients=patients, add_mask_token=True)
 
-<<<<<<< HEAD
-    # forward
-    embedding_module(inputs_ids)
-=======
     encoder_layer = nn.TransformerEncoderLayer(
         d_model=d_model,
         nhead=int(d_model / 4),
         dim_feedforward=d_model * 4,
     )
     encoder = nn.TransformerEncoder(encoder_layer, num_layers=2)
->>>>>>> ca00da9f
 
     # this includes the loss and the MLM head
     module = BEHRTForMaskedLM(
@@ -154,50 +145,14 @@
     """
     Tests the general intended workflow of the Trainer class
     """
-<<<<<<< HEAD
-    emb = BEHRTEmbedder(
-        d_model=384,
-        dropout_prob=0.1,
-        max_sequence_length=128,
-    )  # probably some more args here    # TODO
-    encoder_layer = nn.TransformerEncoderLayer(d_model=384, nhead=6)
-    encoder = nn.TransformerEncoder(encoder_layer, num_layers=2)
-    task = BEHRTMaskingTask(  # TODO
-        embedding_module=emb,
-        encoder_module=encoder,
-    )  # this includes the loss and the MLM head
-    # ^should masking be here?
-
-    optimizer = torch.optim.Adam(task.parameters(), lr=1e-4)
-=======
     patients = patients * 10
     midpoint = int(len(patients) / 2)
     train_patients = patients[:midpoint]
     val_patients = patients[midpoint:]
->>>>>>> ca00da9f
 
     train_dataset = PatientDataset(train_patients)
     val_dataset = PatientDataset(val_patients)
 
-<<<<<<< HEAD
-    # chain two functions:
-    #     task.collate_fn,# handles masking
-    #     emb.collate_fn, # handles padding, indexing etc.
-    def collate_fn(x):
-        return task.masking_fn(emb.collate_fn(x))
-
-    train_dataloader = DataLoader(
-        train_dataset,
-        batch_size=32,
-        shuffle=True,
-        collate_fn=collate_fn,
-    )
-    val_dataloader = DataLoader(
-        val_dataset,
-        batch_size=32,
-        shuffle=True,
-        collate_fn=collate_fn,
-=======
     train_dataloader = DataLoader(
         train_dataset,
         batch_size=2,
@@ -209,7 +164,6 @@
         batch_size=2,
         shuffle=True,
         collate_fn=trainable_module.collate_fn,
->>>>>>> ca00da9f
     )
 
     trainer = init_test_trainer(checkpoint_path=tmp_path)
