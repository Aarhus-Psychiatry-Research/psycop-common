"""Apply tfidf model to text data and save to disk"""
from collections.abc import Iterable
from time import time

import pandas as pd
import polars as pl
from sklearn.feature_extraction.text import TfidfVectorizer

from psycop.common.feature_generation.text_models.text_model_paths import PREPROCESSED_TEXT_DIR
from psycop.common.feature_generation.text_models.utils import load_text_model
from psycop.common.global_utils.paths import TEXT_EMBEDDINGS_DIR


<<<<<<< HEAD
def encode_tfidf_values_to_df(
    model: TfidfVectorizer,
    text: Iterable[str],
) -> pl.DataFrame:
=======
def encode_tfidf_values_to_df(model: TfidfVectorizer, text: list[str]) -> pl.DataFrame:
>>>>>>> 049e9d6b
    t0 = time()
    print("Start encoding")
    tfidf = model.transform(text)
    print(f"Encoding time: {time() - t0:.2f} seconds")
    return pl.DataFrame(tfidf.toarray()).select(  # type: ignore
        pl.all().map_alias(lambda c: c.replace("column", "tfidf"))
    )


if __name__ == "__main__":
    tfidf_model = load_text_model(
        "tfidf_psycop_train_all_sfis_preprocessed_sfi_type_all_sfis_ngram_range_12_max_df_09_min_df_2_max_features_750.pkl"
    )

    corpus = pl.from_pandas(
        pd.read_parquet(path=PREPROCESSED_TEXT_DIR / "psycop_train_all_sfis_preprocessed.parquet")
    )

    tfidf_values = encode_tfidf_values_to_df(tfidf_model, corpus["value"].to_list())  # type: ignore

    corpus = corpus.drop(columns=["value"])

    tfidf_notes = pl.concat([corpus, tfidf_values], how="horizontal")

    TEXT_EMBEDDINGS_DIR.mkdir(exist_ok=True, parents=True)
    tfidf_notes.write_parquet(
        TEXT_EMBEDDINGS_DIR
        / "text_tfidf_all_sfis_ngram_range_12_max_df_09_min_df_2_max_features_750.parquet"
    )<|MERGE_RESOLUTION|>--- conflicted
+++ resolved
@@ -11,14 +11,7 @@
 from psycop.common.global_utils.paths import TEXT_EMBEDDINGS_DIR
 
 
-<<<<<<< HEAD
-def encode_tfidf_values_to_df(
-    model: TfidfVectorizer,
-    text: Iterable[str],
-) -> pl.DataFrame:
-=======
 def encode_tfidf_values_to_df(model: TfidfVectorizer, text: list[str]) -> pl.DataFrame:
->>>>>>> 049e9d6b
     t0 = time()
     print("Start encoding")
     tfidf = model.transform(text)
