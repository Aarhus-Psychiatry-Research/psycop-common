--- conflicted
+++ resolved
@@ -9,14 +9,7 @@
 from psycop.common.global_utils.pickle import read_pickle, write_to_pickle
 
 
-<<<<<<< HEAD
-def save_text_model_to_shared_dir(
-    model: Union[CountVectorizer, TfidfVectorizer],
-    filename: str,
-):
-=======
 def save_text_model_to_dir(model: Union[CountVectorizer, TfidfVectorizer], filename: str):
->>>>>>> 049e9d6b
     """
     Saves the model to a pickle file
 
@@ -29,24 +22,16 @@
     model_filepath = TEXT_MODEL_DIR / filename
     write_to_pickle(model, model_filepath)
 
-<<<<<<< HEAD
     vocab_filepath = TEXT_MODEL_DIR / "vocabulary_lists" / f"vocab_{filename}"
-=======
-    vocab_filepath = OVARTACI_SHARED_DIR / "text_models" / "vocabulary_lists" / f"vocab_{filename}"
->>>>>>> 049e9d6b
     vocab = model.vocabulary_
     vocab = pd.DataFrame(list(vocab.items()), columns=["Word", "Index"])
     vocab.sort_values(by="Index").reset_index(drop=True)
     vocab.to_parquet(vocab_filepath, index=False)
 
 
-<<<<<<< HEAD
 def load_text_model(
     filename: str,
 ) -> TfidfVectorizer:
-=======
-def load_text_model(filename: str) -> CountVectorizer | TfidfVectorizer:
->>>>>>> 049e9d6b
     """
     Loads a text model from a pickle file
 
