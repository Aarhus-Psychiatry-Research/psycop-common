--- conflicted
+++ resolved
@@ -1,11 +1,7 @@
 """Train sentence transformer model using SimCSE loss on our data."""
 from collections.abc import Sequence
 from time import time
-<<<<<<< HEAD
-from typing import Literal
-=======
 from typing import Callable, Literal
->>>>>>> 0fe56ecc
 
 import pandas as pd
 from sentence_transformers import InputExample, SentenceTransformer, losses
@@ -20,21 +16,13 @@
     n_rows: int | None,
     text_sfi_names: str | list[str],
     train_splits: Sequence[SplitName],
-<<<<<<< HEAD
-    split_type: Literal["original", "geographical"] = "original",
-=======
     split_ids_loader: Callable[[SplitName], pd.DataFrame] | None,
->>>>>>> 0fe56ecc
 ) -> list[str]:
     text_df = load_text_split(
         text_sfi_names=text_sfi_names,
         n_rows=n_rows,
         split_name=train_splits,
-<<<<<<< HEAD
-        split_type=split_type,
-=======
         split_ids_loader=split_ids_loader,
->>>>>>> 0fe56ecc
     )
     return text_df["value"].tolist()
 
@@ -85,11 +73,7 @@
     model_save_name: str,
     n_rows: int | None = None,
     train_splits: Sequence[SplitName] = [SplitName.TRAIN],
-<<<<<<< HEAD
-    split_type: Literal["original", "geographical"] = "original",
-=======
     split_ids_loader: Callable[[SplitName], pd.DataFrame] | None = None,
->>>>>>> 0fe56ecc
     debug: bool = False,
 ) -> None:
     if debug:
@@ -99,11 +83,7 @@
             n_rows=n_rows,
             text_sfi_names=text_sfi_names,
             train_splits=train_splits,
-<<<<<<< HEAD
-            split_type=split_type,
-=======
             split_ids_loader=split_ids_loader,
->>>>>>> 0fe56ecc
         )
     train_data = convert_list_of_texts_to_sentence_pairs(texts=train_text)
     dataloader = make_data_loader(train_data=train_data, batch_size=batch_size)
@@ -134,15 +114,11 @@
     EPOCHS = 2
     N_ROWS = None
     TRAIN_SPLITS = [SplitName.TRAIN]
-<<<<<<< HEAD
-    SPLIT_TYPE = "geographical"
-=======
     split_id_loaders = {
         "region": load_stratified_by_region_split_ids,
         "id_outcome": load_stratified_by_outcome_split_ids,
     }
     SPLIT_TYPE = "region"
->>>>>>> 0fe56ecc
     MODEL = "miniLM"
     # Exp 1: continue pretraining paraphrase-multilingual-MiniLM-L12-v2
     model_options = {
@@ -159,10 +135,6 @@
         model_save_name=f"{model_options[MODEL]}-finetuned-debug-{DEBUG!s}",
         n_rows=N_ROWS,
         train_splits=TRAIN_SPLITS,
-<<<<<<< HEAD
-        split_type=SPLIT_TYPE,
-=======
         split_ids_loader=split_id_loaders[SPLIT_TYPE],
->>>>>>> 0fe56ecc
         debug=DEBUG,
     )