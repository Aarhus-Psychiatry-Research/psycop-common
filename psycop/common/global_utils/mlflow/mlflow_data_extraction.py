from collections.abc import Sequence
from dataclasses import dataclass
from pathlib import Path

import mlflow
import polars as pl
from confection import Config
from mlflow.entities import Run
from mlflow.entities.run_data import RunData
from mlflow.entities.run_info import RunInfo
from mlflow.entities.run_inputs import RunInputs
from mlflow.tracking import MlflowClient

from psycop.common.types.validated_frame import ValidatedFrame


@dataclass(frozen=True)
class MlflowAllMetricsFrame(ValidatedFrame[pl.DataFrame]):
    frame: pl.DataFrame

    run_name_col_name: str = "run_name"
    metric_col_name: str = "metric"
    value_col_name: str = "value"

    allow_extra_columns = False


class PsycopMlflowRun(Run):
    def __init__(
        self,
        run_info: RunInfo,
        run_data: RunData,
        run_inputs: RunInputs | None,
        client: MlflowClient,
    ) -> None:
        super().__init__(run_info, run_data, run_inputs)
        self._client = client

    @classmethod
    def from_mlflow_run(
        cls: type["PsycopMlflowRun"], run: Run, client: MlflowClient
    ) -> "PsycopMlflowRun":
        return cls(run_info=run._info, run_data=run._data, run_inputs=run._inputs, client=client)

    def get_config(self) -> Config:
        cfg_path = self.download_artifact(artifact_name="config.cfg", save_location=None)
        return Config().from_disk(cfg_path)

    def download_artifact(self, artifact_name: str, save_location: str | None = None) -> Path:
        """Download an artifact from a run. Returns the path to the downloaded artifact.
        If save_location is None, will save to temporary directory"""
        return Path(
            self._client.download_artifacts(
                run_id=self.info.run_id, path=artifact_name, dst_path=save_location
            )
        )

    def get_all_metrics(self) -> pl.DataFrame:
        return pl.DataFrame(self.data.metrics).with_columns(
            pl.lit(self.info.run_name).alias("run_name")
        )


class MlflowClientWrapper:
    def __init__(self) -> None:
        tracking_uri = "http://exrhel0371.it.rm.dk:5050"

        self.client = MlflowClient(tracking_uri=tracking_uri)
        mlflow.set_tracking_uri(tracking_uri)

    def get_all_metrics_for_experiment(self, experiment_name: str) -> MlflowAllMetricsFrame:
        """Get the final value of all logged metrics for each run in an experiment.
        Returns a long df with cols 'run_name', 'metric', and 'value'."""
        runs = self._get_mlflow_runs_by_experiment(experiment_name=experiment_name)
        metrics_df = pl.concat([run.get_all_metrics() for run in runs]).melt(
            id_vars="run_name", variable_name="metric"
        )

        return MlflowAllMetricsFrame(frame=metrics_df, allow_extra_columns=False)

    def get_best_run_from_experiment(
        self, experiment_name: str, metric: str, larger_is_better: bool = True
    ) -> PsycopMlflowRun:
        """Get the best run from one or more experiments based on some metric,
        e.g. 'all_oof_BinaryAUROC'"""
        order = "DESC" if larger_is_better else "ASC"

        experiment_id = self._get_mlflow_experiment_id_from_experiment_name(experiment_name)

        best_run = self.client.search_runs(
            experiment_ids=[experiment_id], max_results=1, order_by=[f"metrics.{metric} {order}"]
        )[0]
<<<<<<< HEAD
        return best_run

    def download_config_from_best_run_from_experiments(
        self, experiment_names: Iterable[str], metric: str
    ) -> Path:
        """Download the config from the best from a list of experiments. Returns the path to the config"""
        best_run = self.get_best_run_from_experiments(
            experiment_names=experiment_names, metric=metric
        )
        return Path(self.client.download_artifacts(run_id=best_run.info.run_id, path="config.cfg"))

    def _get_metrics_for_run(self, run: Run, metrics: Iterable[str]) -> pl.DataFrame:
        metrics_df = [
            self._get_metric_for_run(run_id=run.info.run_id, metric=metric) for metric in metrics
        ]
        return pl.concat(metrics_df).with_columns(pl.lit(run.info.run_name).alias("run_name"))

    def _get_metric_for_run(self, run_id: str, metric: str) -> pl.DataFrame:
        return pl.DataFrame(
            [
                dict(metric_object)
                for metric_object in self.client.get_metric_history(run_id=run_id, key=metric)
            ]
        )

    def _get_all_metrics_for_run(self, run: Run) -> pl.DataFrame:
        return pl.DataFrame(run.data.metrics).with_columns(
            pl.lit(run.info.run_name).alias("run_name")
        )
=======
        return PsycopMlflowRun.from_mlflow_run(run=best_run, client=self.client)
>>>>>>> e4578a6b

    def _get_mlflow_experiment_id_from_experiment_name(self, experiment_name: str) -> str:
        experiment = self.client.get_experiment_by_name(name=experiment_name)
        if experiment is None:
            raise ValueError(f"{experiment_name} does not exist on MlFlow.")
        return experiment.experiment_id

    def _get_mlflow_runs_by_experiment(self, experiment_name: str) -> Sequence[PsycopMlflowRun]:
        experiment_id = self._get_mlflow_experiment_id_from_experiment_name(
            experiment_name=experiment_name
        )
        runs = self.client.search_runs(experiment_ids=[experiment_id])
        return [PsycopMlflowRun.from_mlflow_run(run=run, client=self.client) for run in runs]


if __name__ == "__main__":
    df = MlflowClientWrapper().get_all_metrics_for_experiment("text_exp")

    best_config = (
        MlflowClientWrapper()
        .get_best_run_from_experiment(
            experiment_name="scz-bp_3_year_lookahead", metric="all_oof_BinaryAUROC"
        )
        .get_config()
    )<|MERGE_RESOLUTION|>--- conflicted
+++ resolved
@@ -90,39 +90,7 @@
         best_run = self.client.search_runs(
             experiment_ids=[experiment_id], max_results=1, order_by=[f"metrics.{metric} {order}"]
         )[0]
-<<<<<<< HEAD
-        return best_run
-
-    def download_config_from_best_run_from_experiments(
-        self, experiment_names: Iterable[str], metric: str
-    ) -> Path:
-        """Download the config from the best from a list of experiments. Returns the path to the config"""
-        best_run = self.get_best_run_from_experiments(
-            experiment_names=experiment_names, metric=metric
-        )
-        return Path(self.client.download_artifacts(run_id=best_run.info.run_id, path="config.cfg"))
-
-    def _get_metrics_for_run(self, run: Run, metrics: Iterable[str]) -> pl.DataFrame:
-        metrics_df = [
-            self._get_metric_for_run(run_id=run.info.run_id, metric=metric) for metric in metrics
-        ]
-        return pl.concat(metrics_df).with_columns(pl.lit(run.info.run_name).alias("run_name"))
-
-    def _get_metric_for_run(self, run_id: str, metric: str) -> pl.DataFrame:
-        return pl.DataFrame(
-            [
-                dict(metric_object)
-                for metric_object in self.client.get_metric_history(run_id=run_id, key=metric)
-            ]
-        )
-
-    def _get_all_metrics_for_run(self, run: Run) -> pl.DataFrame:
-        return pl.DataFrame(run.data.metrics).with_columns(
-            pl.lit(run.info.run_name).alias("run_name")
-        )
-=======
         return PsycopMlflowRun.from_mlflow_run(run=best_run, client=self.client)
->>>>>>> e4578a6b
 
     def _get_mlflow_experiment_id_from_experiment_name(self, experiment_name: str) -> str:
         experiment = self.client.get_experiment_by_name(name=experiment_name)
