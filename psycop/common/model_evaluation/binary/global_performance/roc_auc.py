--- conflicted
+++ resolved
@@ -20,11 +20,7 @@
     tprs_bootstrapped = []
     aucs_bootstrapped = []
 
-<<<<<<< HEAD
-    np_random_state = np.random.RandomState(random_state)
-=======
     np_random_state = np.random.default_rng(random_state)
->>>>>>> aa2e9910
     # Instead, we specify a base fpr array, and interpolate the tpr values onto it.
     base_fpr = np.linspace(0, 1, 101)
 
@@ -32,11 +28,7 @@
     logging.info("Starting bootstrapping")
     for _ in range(n_bootstraps):
         y_resampled, y_hat_probs_resampled = resample(
-<<<<<<< HEAD
-            y, y_hat_probs, random_state=np_random_state.randint(0, n_bootstraps)
-=======
             y, y_hat_probs, random_state=np_random_state.integers(n_bootstraps)
->>>>>>> aa2e9910
         )  # type: ignore
         fpr_resampled, tpr_resampled, _ = roc_curve(y_resampled, y_hat_probs_resampled)
 
