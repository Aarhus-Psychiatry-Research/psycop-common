--- conflicted
+++ resolved
@@ -124,14 +124,10 @@
         prediction_times = prediction_times.drop("date_of_birth")
 
     return FilteredPredictionTimeBundle(
-<<<<<<< HEAD
-        prediction_times=PredictionTimeFrame(frame=prediction_times.collect(), entity_id_col_name=entity_id_col_name, timestamp_col_name=timestamp_col_name),
-=======
         prediction_times=PredictionTimeFrame(
             frame=prediction_times.collect(),
             entity_id_col_name=entity_id_col_name,
             timestamp_col_name=timestamp_col_name,
         ),
->>>>>>> 6411751c
         filter_steps=stepdeltas,
     )