"""Main feature generation."""

import datetime
<<<<<<< HEAD
import functools
import logging
import multiprocessing
import multiprocessing.pool
from collections.abc import Mapping, Sequence
from dataclasses import dataclass
from multiprocessing import Pool
from typing import Any, Callable
=======
from collections.abc import Sequence
from typing import Callable
>>>>>>> b0fe440c

import numpy as np
import pandas as pd
import polars as pl
import timeseriesflattener as ts
<<<<<<< HEAD
from timeseriesflattener.v1.aggregation_fns import mean
from tqdm import tqdm
=======
>>>>>>> b0fe440c

from psycop.common.feature_generation.application_modules.generate_feature_set import (
    generate_feature_set,
)
from psycop.common.feature_generation.application_modules.project_setup import ProjectInfo
from psycop.common.feature_generation.loaders.raw.load_demographic import birthdays, sex_female
from psycop.common.feature_generation.loaders.raw.load_diagnoses import (
    angina,
    atrial_fibrillation,
    chronic_kidney_failure,
    chronic_lung_disease,
    f0_disorders,
    f1_disorders,
    f2_disorders,
    f3_disorders,
    f4_disorders,
    f5_disorders,
    f6_disorders,
    f7_disorders,
    f8_disorders,
    f9_disorders,
    type_1_diabetes,
    type_2_diabetes,
)
from psycop.common.feature_generation.loaders.raw.load_lab_results import (
    hba1c,
    hdl,
    ldl,
    total_cholesterol,
)
from psycop.common.feature_generation.loaders.raw.load_medications import (
    antihypertensives,
    top_10_weight_gaining_antipsychotics,
)
from psycop.common.feature_generation.loaders.raw.load_structured_sfi import (
    bmi,
    height_in_cm,
    smoking_categorical,
    smoking_continuous,
    systolic_blood_pressure,
    weight_in_kg,
)
from psycop.common.global_utils.paths import OVARTACI_SHARED_DIR
from psycop.projects.cvd.feature_generation.cohort_definition.cvd_cohort_definition import (
    cvd_outcome_timestamps,
    cvd_pred_times,
)


def get_cvd_project_info() -> ProjectInfo:
    return ProjectInfo(project_name="cvd", project_path=OVARTACI_SHARED_DIR / "cvd" / "feature_set")


def _init_cvd_predictor(
    df_loader: Callable[[], pd.DataFrame],
    layer: int,
    fallback: float | int,
    lookbehind_distances: Sequence[datetime.timedelta] = [
        datetime.timedelta(days=i) for i in [90, 365, 730]
    ],
    aggregation_fns: Sequence[ts.aggregators.Aggregator] = [
        ts.MeanAggregator(),
        ts.MinAggregator(),
        ts.MaxAggregator(),
    ],
    column_prefix: str = "pred_layer_{}",
    entity_id_col_name: str = "dw_ek_borger",
) -> ts.PredictorSpec:
    logging.info(f"Initialising {df_loader.__name__}")
    return ts.PredictorSpec(
        value_frame=ts.ValueFrame(
            init_df=pl.from_pandas(df_loader()).rename({"value": df_loader.__name__}),
            entity_id_col_name=entity_id_col_name,
        ),
        lookbehind_distances=lookbehind_distances,
        aggregators=aggregation_fns,
        fallback=fallback,
        column_prefix=column_prefix.format(layer),
    )


AnySpec = ts.PredictorSpec | ts.OutcomeSpec | ts.StaticSpec | ts.TimeDeltaSpec


@dataclass(frozen=True)
class ContinuousSpec:
    loader: Callable[[], pd.DataFrame]


@dataclass(frozen=True)
class BooleanSpec:
    loader: Callable[[], pd.DataFrame]


@dataclass(frozen=True)
class CategoricalSpec:
    loader: Callable[[], pd.DataFrame]


@dataclass(frozen=True)
class LayerSpecPair:
    layer: int
    spec: AnySpec | BooleanSpec | ContinuousSpec | CategoricalSpec


def _pair_to_spec(pair: LayerSpecPair) -> AnySpec:
    match pair.spec:
        case ContinuousSpec():
            return _init_cvd_predictor(
                df_loader=pair.spec.loader, layer=pair.layer, fallback=np.NaN
            )
        case BooleanSpec():
            return _init_cvd_predictor(df_loader=pair.spec.loader, layer=pair.layer, fallback=0.0)
        case CategoricalSpec():
            return _init_cvd_predictor(
                df_loader=pair.spec.loader, layer=pair.layer, fallback=np.NaN
            )
        case ts.PredictorSpec() | ts.OutcomeSpec() | ts.StaticSpec() | ts.TimeDeltaSpec():
            return pair.spec


if __name__ == "__main__":
    import coloredlogs

    coloredlogs.install(  # type: ignore
        level="INFO",
        format="%(asctime)s [%(levelname)s] %(name)s: %(message)s",
        datefmt="%Y/%m/%d %H:%M:%S",
    )

    feature_layers = {
        0: [
            ts.OutcomeSpec(
                value_frame=ts.ValueFrame(
                    init_df=cvd_outcome_timestamps().frame, entity_id_col_name="dw_ek_borger"
                ),
                lookahead_distances=[datetime.timedelta(days=365 * 5)],
                aggregators=[ts.MaxAggregator()],
                fallback=0,
                column_prefix="outc_cvd",
            ),
            ts.StaticSpec(
                value_frame=ts.StaticFrame(init_df=sex_female(), entity_id_col_name="dw_ek_borger"),
                fallback=0,
                column_prefix="pred",
            ),
            ts.TimeDeltaSpec(
                init_frame=ts.TimestampValueFrame(
                    birthdays(),
                    entity_id_col_name="dw_ek_borger",
                    value_timestamp_col_name="date_of_birth",
                ),
                column_prefix="pred",
                fallback=0,
                output_name="age",
            ),
        ],
        1: [ContinuousSpec(ldl), ContinuousSpec(systolic_blood_pressure)],
        2: [ContinuousSpec(smoking_continuous), CategoricalSpec(smoking_categorical)],
        3: [ContinuousSpec(hba1c), CategoricalSpec(chronic_lung_disease)],
        4: [
            BooleanSpec(f0_disorders),
            BooleanSpec(f1_disorders),
            BooleanSpec(f2_disorders),
            BooleanSpec(f3_disorders),
            BooleanSpec(f4_disorders),
            BooleanSpec(f5_disorders),
            BooleanSpec(f6_disorders),
            BooleanSpec(f7_disorders),
            BooleanSpec(f8_disorders),
            BooleanSpec(f9_disorders),
            BooleanSpec(top_10_weight_gaining_antipsychotics),
            ContinuousSpec(hdl),
        ],
        5: [BooleanSpec(atrial_fibrillation), BooleanSpec(antihypertensives)],
        6: [
            BooleanSpec(type_1_diabetes),
            BooleanSpec(type_2_diabetes),
            ContinuousSpec(weight_in_kg),
            ContinuousSpec(height_in_cm),
            ContinuousSpec(bmi),
        ],
        7: [
            ContinuousSpec(total_cholesterol),
            BooleanSpec(chronic_kidney_failure),
            BooleanSpec(angina),
        ],
    }

    layer_spec_pairs = [
        LayerSpecPair(layer, spec)
        for layer, spec_list in feature_layers.items()
        for spec in spec_list
    ]

    # Run in parallel for faster loading
    logging.info("Loading specifications")
    with multiprocessing.Pool(processes=15) as pool:
        specs = list(tqdm(pool.imap(_pair_to_spec, layer_spec_pairs), total=len(layer_spec_pairs)))

    logging.info("Generating feature set")
    generate_feature_set(
        project_info=get_cvd_project_info(),
        eligible_prediction_times_frame=cvd_pred_times(),
        feature_specs=specs,
        feature_set_name="cvd_feature_set",
        n_workers=10,
        step_size=datetime.timedelta(days=365),
        do_dataset_description=False,
    )<|MERGE_RESOLUTION|>--- conflicted
+++ resolved
@@ -1,29 +1,17 @@
 """Main feature generation."""
 
 import datetime
-<<<<<<< HEAD
-import functools
 import logging
 import multiprocessing
-import multiprocessing.pool
-from collections.abc import Mapping, Sequence
+from collections.abc import Sequence
 from dataclasses import dataclass
-from multiprocessing import Pool
-from typing import Any, Callable
-=======
-from collections.abc import Sequence
 from typing import Callable
->>>>>>> b0fe440c
 
 import numpy as np
 import pandas as pd
 import polars as pl
 import timeseriesflattener as ts
-<<<<<<< HEAD
-from timeseriesflattener.v1.aggregation_fns import mean
 from tqdm import tqdm
-=======
->>>>>>> b0fe440c
 
 from psycop.common.feature_generation.application_modules.generate_feature_set import (
     generate_feature_set,
