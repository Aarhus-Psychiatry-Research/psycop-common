from pathlib import Path
<<<<<<< HEAD
from typing import Any, Dict
=======
from typing import Any
>>>>>>> 6411751c

import pandas as pd
import polars as pl

from psycop.common.model_evaluation.utils import bin_continuous_data
<<<<<<< HEAD
from psycop.common.model_training_v2.config.baseline_registry import BaselineRegistry
from psycop.common.model_training_v2.config.config_utils import resolve_and_fill_config
from psycop.common.model_training_v2.config.populate_registry import populate_baseline_registry
from psycop.common.model_training_v2.loggers.terminal_logger import TerminalLogger
from psycop.projects.restraint.evaluation.utils import add_stratified_split, get_psychiatric_diagnosis_row_specs, add_admission_timestamps
=======
from psycop.common.model_training_v2.config.config_utils import resolve_and_fill_config
from psycop.common.model_training_v2.config.populate_registry import populate_baseline_registry
from psycop.common.model_training_v2.loggers.terminal_logger import TerminalLogger
from psycop.projects.restraint.evaluation.utils import (
    add_admission_timestamps,
    add_stratified_split,
    get_psychiatric_diagnosis_row_specs,
)
>>>>>>> 6411751c
from psycop.projects.t2d.paper_outputs.dataset_description.table_one.table_one_lib import (
    RowSpecification,
    create_table,
)


class RestraintTableOne:
<<<<<<< HEAD
    def get_filtered_prediction_times(self, cfg: Dict[str, Any]):
=======
    def get_filtered_prediction_times(self, cfg: dict[str, Any]) -> pl.DataFrame:
>>>>>>> 6411751c
        data = cfg["trainer"].training_data.load()

        preprocessing_pipeline = cfg["trainer"].preprocessing_pipeline
        preprocessed_all_splits: pl.DataFrame = pl.from_pandas(preprocessing_pipeline.apply(data))

        return preprocessed_all_splits

    def prediction_times_table(self, pred_times: pl.DataFrame) -> pd.DataFrame:
        row_specifications = [
            RowSpecification(
                source_col_name="pred_sex_female",
                readable_name="Female",
                categorical=True,
                values_to_display=[1],
            ),
            RowSpecification(
                source_col_name="outc_outcome_all_restraint_within_2_days_boolean_fallback_0_dichotomous",
                readable_name="Number of positive labels",
                categorical=True,
                values_to_display=[1],
            ),
            RowSpecification(
                source_col_name="outc_outcome_manual_restraint_within_2_days_boolean_fallback_0_dichotomous",
                readable_name="Number of positive labels for manual restraint",
                categorical=True,
                values_to_display=[1],
            ),
            RowSpecification(
                source_col_name="outc_outcome_chemical_restraint_within_2_days_boolean_fallback_0_dichotomous",
                readable_name="Number of positive labels for chemical restraint",
                categorical=True,
                values_to_display=[1],
            ),
            RowSpecification(
                source_col_name="outc_outcome_mechanical_restraint_within_2_days_boolean_fallback_0_dichotomous",
                readable_name="Number of positive labels for mechanical restraint",
                categorical=True,
                values_to_display=[1],
            ),
        ]

        pd_pred_times = (
            add_stratified_split(pred_times)
            .select([r.source_col_name for r in row_specifications] + ["split"])
            .to_pandas()
        )

        return create_table(
            row_specs=row_specifications, data=pd_pred_times, groupby_col_name="split"
        )

    def admissions_table(self, pred_times: pl.DataFrame) -> pd.DataFrame:
        row_specifications = [
            RowSpecification(
                source_col_name="pred_sex_female",
                readable_name="Female",
                categorical=True,
                values_to_display=[1],
            ),
            RowSpecification(
                source_col_name="pred_age_in_years", readable_name="Age", nonnormal=True
            ),
            RowSpecification(
                source_col_name="age_grouped", readable_name="Age grouped", categorical=True
            ),
            *get_psychiatric_diagnosis_row_specs(col_names=pred_times.columns),
            RowSpecification(
                source_col_name="outc_outcome_all_restraint_within_2_days_boolean_fallback_0_dichotomous",
                readable_name="Number of outcome events",
                categorical=True,
                values_to_display=[1],
            ),
            RowSpecification(
                source_col_name="outc_outcome_manual_restraint_within_2_days_boolean_fallback_0_dichotomous",
                readable_name="Number of outcome events for manual restraint",
                categorical=True,
                values_to_display=[1],
            ),
            RowSpecification(
                source_col_name="outc_outcome_chemical_restraint_within_2_days_boolean_fallback_0_dichotomous",
                readable_name="Number of outcome events for chemical restraint",
                categorical=True,
                values_to_display=[1],
            ),
            RowSpecification(
                source_col_name="outc_outcome_mechanical_restraint_within_2_days_boolean_fallback_0_dichotomous",
                readable_name="Number of outcome events for mechanical restraint",
                categorical=True,
                values_to_display=[1],
            ),
        ]

        age_bins: list[int] = [18, *list(range(20, 61, 10))]
        pred_times = add_admission_timestamps(pred_times)
<<<<<<< HEAD
        pd_pred_times = add_stratified_split(pred_times).select(
=======
        pd_pred_times = (
            add_stratified_split(pred_times)
            .select(
>>>>>>> 6411751c
                [
                    r.source_col_name
                    for r in row_specifications
                    if r.source_col_name not in ["age_grouped"]
                ]
                + ["split", "dw_ek_borger", "timestamp_admission"]
<<<<<<< HEAD
            ).sort(["dw_ek_borger", "timestamp_admission"])

        pd_pred_times = pd_pred_times.group_by(["dw_ek_borger", "timestamp_admission", "split", "pred_sex_female", 'pred_f0_disorders_within_730_days_boolean_fallback_0', 'pred_f1_disorders_within_730_days_boolean_fallback_0', 'pred_f2_disorders_within_730_days_boolean_fallback_0', 'pred_f3_disorders_within_730_days_boolean_fallback_0', 'pred_f4_disorders_within_730_days_boolean_fallback_0', 'pred_f5_disorders_within_730_days_boolean_fallback_0', 'pred_f6_disorders_within_730_days_boolean_fallback_0', 'pred_f7_disorders_within_730_days_boolean_fallback_0', 'pred_f8_disorders_within_730_days_boolean_fallback_0', 'pred_f9_disorders_within_730_days_boolean_fallback_0']).agg(
                (pl.max("outc_outcome_all_restraint_within_2_days_boolean_fallback_0_dichotomous"), 
                        pl.max("outc_outcome_manual_restraint_within_2_days_boolean_fallback_0_dichotomous"),
                        pl.max("outc_outcome_chemical_restraint_within_2_days_boolean_fallback_0_dichotomous"),
                        pl.max("outc_outcome_mechanical_restraint_within_2_days_boolean_fallback_0_dichotomous"),
                        pl.first("pred_age_in_years")
                )).sort(["dw_ek_borger", "timestamp_admission"])

        binned_age = bin_continuous_data(pd.Series(pd_pred_times["pred_age_in_years"]), bins=age_bins)[0].astype(str) # type: ignore
        pd_pred_times = pl.concat([pd_pred_times, pl.DataFrame({"age_grouped": binned_age})], how="horizontal").to_pandas()
=======
            )
            .sort(["dw_ek_borger", "timestamp_admission"])
        )

        pd_pred_times = (
            pd_pred_times.group_by(
                [
                    "dw_ek_borger",
                    "timestamp_admission",
                    "split",
                    "pred_sex_female",
                    "pred_f0_disorders_within_730_days_boolean_fallback_0",
                    "pred_f1_disorders_within_730_days_boolean_fallback_0",
                    "pred_f2_disorders_within_730_days_boolean_fallback_0",
                    "pred_f3_disorders_within_730_days_boolean_fallback_0",
                    "pred_f4_disorders_within_730_days_boolean_fallback_0",
                    "pred_f5_disorders_within_730_days_boolean_fallback_0",
                    "pred_f6_disorders_within_730_days_boolean_fallback_0",
                    "pred_f7_disorders_within_730_days_boolean_fallback_0",
                    "pred_f8_disorders_within_730_days_boolean_fallback_0",
                    "pred_f9_disorders_within_730_days_boolean_fallback_0",
                ]
            )
            .agg(
                (
                    pl.max(
                        "outc_outcome_all_restraint_within_2_days_boolean_fallback_0_dichotomous"
                    ),
                    pl.max(
                        "outc_outcome_manual_restraint_within_2_days_boolean_fallback_0_dichotomous"
                    ),
                    pl.max(
                        "outc_outcome_chemical_restraint_within_2_days_boolean_fallback_0_dichotomous"
                    ),
                    pl.max(
                        "outc_outcome_mechanical_restraint_within_2_days_boolean_fallback_0_dichotomous"
                    ),
                    pl.first("pred_age_in_years"),
                )
            )
            .sort(["dw_ek_borger", "timestamp_admission"])
        )

        binned_age = bin_continuous_data(
            pd.Series(pd_pred_times["pred_age_in_years"]), bins=age_bins
        )[0].astype(str)  # type: ignore
        pd_pred_times = pl.concat(
            [pd_pred_times, pl.DataFrame({"age_grouped": binned_age})], how="horizontal"
        ).to_pandas()
>>>>>>> 6411751c

        return create_table(
            row_specs=row_specifications, data=pd_pred_times, groupby_col_name="split"
        )

    def patients_table(self, pred_times: pl.DataFrame) -> pd.DataFrame:
        row_specifications = [
            RowSpecification(
                source_col_name="pred_sex_female",
                readable_name="Female",
                categorical=True,
                values_to_display=[1],
            ),
            RowSpecification(
                source_col_name="outc_outcome_all_restraint_within_2_days_boolean_fallback_0_dichotomous",
                readable_name="Number of patients with at least one outcome event",
                categorical=True,
                values_to_display=[1],
            ),
            RowSpecification(
                source_col_name="outc_outcome_manual_restraint_within_2_days_boolean_fallback_0_dichotomous",
                readable_name="Number of patients with manual restraint event",
                categorical=True,
                values_to_display=[1],
            ),
            RowSpecification(
                source_col_name="outc_outcome_chemical_restraint_within_2_days_boolean_fallback_0_dichotomous",
                readable_name="Number of patients with chemical restraint event",
                categorical=True,
                values_to_display=[1],
            ),
            RowSpecification(
                source_col_name="outc_outcome_mechanical_restraint_within_2_days_boolean_fallback_0_dichotomous",
                readable_name="Number of patients with mechanical restraint event",
                categorical=True,
                values_to_display=[1],
            ),
        ]

        pred_times = add_admission_timestamps(pred_times)
        split_pred_times = add_stratified_split(pred_times)
        agg_pred_times = (
            split_pred_times[
                [
                    "dw_ek_borger",
                    "pred_sex_female",
                    "outc_outcome_all_restraint_within_2_days_boolean_fallback_0_dichotomous",
                    "outc_outcome_manual_restraint_within_2_days_boolean_fallback_0_dichotomous",
                    "outc_outcome_chemical_restraint_within_2_days_boolean_fallback_0_dichotomous",
                    "outc_outcome_mechanical_restraint_within_2_days_boolean_fallback_0_dichotomous",
                    "split",
                ]
            ]
<<<<<<< HEAD
            .group_by(
                ["dw_ek_borger", "split", "pred_sex_female"]
            )
=======
            .group_by(["dw_ek_borger", "split", "pred_sex_female"])
>>>>>>> 6411751c
            .agg(
                pl.col(
                    [
                        "outc_outcome_all_restraint_within_2_days_boolean_fallback_0_dichotomous",
                        "outc_outcome_manual_restraint_within_2_days_boolean_fallback_0_dichotomous",
                        "outc_outcome_chemical_restraint_within_2_days_boolean_fallback_0_dichotomous",
                        "outc_outcome_mechanical_restraint_within_2_days_boolean_fallback_0_dichotomous",
                    ]
<<<<<<< HEAD
                ).max(),
=======
                ).max()
>>>>>>> 6411751c
            )
        )

        agg_pred_times = agg_pred_times.with_columns(
<<<<<<< HEAD
            pl.col("outc_outcome_all_restraint_within_2_days_boolean_fallback_0_dichotomous").replace(2, 1)
        )
        agg_pred_times = agg_pred_times.with_columns(
            pl.col("outc_outcome_manual_restraint_within_2_days_boolean_fallback_0_dichotomous").replace(
                2, 1
            )
        )
        agg_pred_times = agg_pred_times.with_columns(
            pl.col("outc_outcome_chemical_restraint_within_2_days_boolean_fallback_0_dichotomous").replace(
                2, 1
            )
=======
            pl.col(
                "outc_outcome_all_restraint_within_2_days_boolean_fallback_0_dichotomous"
            ).replace(2, 1)
        )
        agg_pred_times = agg_pred_times.with_columns(
            pl.col(
                "outc_outcome_manual_restraint_within_2_days_boolean_fallback_0_dichotomous"
            ).replace(2, 1)
        )
        agg_pred_times = agg_pred_times.with_columns(
            pl.col(
                "outc_outcome_chemical_restraint_within_2_days_boolean_fallback_0_dichotomous"
            ).replace(2, 1)
>>>>>>> 6411751c
        )
        agg_pred_times = agg_pred_times.with_columns(
            pl.col(
                "outc_outcome_mechanical_restraint_within_2_days_boolean_fallback_0_dichotomous"
            ).replace(2, 1)
        )

        pd_patient_frame = agg_pred_times.to_pandas()

        return create_table(
            row_specs=row_specifications, data=pd_patient_frame, groupby_col_name="split"
        )


if __name__ == "__main__":
    populate_baseline_registry()
    cfg_path = Path(__file__).parent / "table_one.cfg"
    save_dir = Path(__file__).parent / "tables"
    save_dir.mkdir(parents=True, exist_ok=True)

    resolved_cfg = resolve_and_fill_config(cfg_path, fill_cfg_with_defaults=True)
    resolved_cfg["trainer"].preprocessing_pipeline._logger = TerminalLogger()

    table_one = RestraintTableOne()
    pred_times = table_one.get_filtered_prediction_times(resolved_cfg)

    prediction_times_table = table_one.prediction_times_table(pred_times)
    admissions_table = table_one.admissions_table(pred_times)
    patients_table = table_one.patients_table(pred_times)

    with (save_dir / "patients_table.html").open("w") as f:
        f.write(patients_table.to_html())
    with (save_dir / "admissions_table.html").open("w") as f:
        f.write(admissions_table.to_html())
    with (save_dir / "prediction_times_table.html").open("w") as f:
        f.write(prediction_times_table.to_html())
    patients_table.to_csv(save_dir / "patients_table.csv", sep=";")
    admissions_table.to_csv(save_dir / "admissions_table.csv", sep=";")
    prediction_times_table.to_csv(save_dir / "prediction_times_table.csv", sep=";")<|MERGE_RESOLUTION|>--- conflicted
+++ resolved
@@ -1,21 +1,10 @@
 from pathlib import Path
-<<<<<<< HEAD
-from typing import Any, Dict
-=======
 from typing import Any
->>>>>>> 6411751c
 
 import pandas as pd
 import polars as pl
 
 from psycop.common.model_evaluation.utils import bin_continuous_data
-<<<<<<< HEAD
-from psycop.common.model_training_v2.config.baseline_registry import BaselineRegistry
-from psycop.common.model_training_v2.config.config_utils import resolve_and_fill_config
-from psycop.common.model_training_v2.config.populate_registry import populate_baseline_registry
-from psycop.common.model_training_v2.loggers.terminal_logger import TerminalLogger
-from psycop.projects.restraint.evaluation.utils import add_stratified_split, get_psychiatric_diagnosis_row_specs, add_admission_timestamps
-=======
 from psycop.common.model_training_v2.config.config_utils import resolve_and_fill_config
 from psycop.common.model_training_v2.config.populate_registry import populate_baseline_registry
 from psycop.common.model_training_v2.loggers.terminal_logger import TerminalLogger
@@ -24,7 +13,6 @@
     add_stratified_split,
     get_psychiatric_diagnosis_row_specs,
 )
->>>>>>> 6411751c
 from psycop.projects.t2d.paper_outputs.dataset_description.table_one.table_one_lib import (
     RowSpecification,
     create_table,
@@ -32,11 +20,7 @@
 
 
 class RestraintTableOne:
-<<<<<<< HEAD
-    def get_filtered_prediction_times(self, cfg: Dict[str, Any]):
-=======
     def get_filtered_prediction_times(self, cfg: dict[str, Any]) -> pl.DataFrame:
->>>>>>> 6411751c
         data = cfg["trainer"].training_data.load()
 
         preprocessing_pipeline = cfg["trainer"].preprocessing_pipeline
@@ -131,33 +115,15 @@
 
         age_bins: list[int] = [18, *list(range(20, 61, 10))]
         pred_times = add_admission_timestamps(pred_times)
-<<<<<<< HEAD
-        pd_pred_times = add_stratified_split(pred_times).select(
-=======
         pd_pred_times = (
             add_stratified_split(pred_times)
             .select(
->>>>>>> 6411751c
                 [
                     r.source_col_name
                     for r in row_specifications
                     if r.source_col_name not in ["age_grouped"]
                 ]
                 + ["split", "dw_ek_borger", "timestamp_admission"]
-<<<<<<< HEAD
-            ).sort(["dw_ek_borger", "timestamp_admission"])
-
-        pd_pred_times = pd_pred_times.group_by(["dw_ek_borger", "timestamp_admission", "split", "pred_sex_female", 'pred_f0_disorders_within_730_days_boolean_fallback_0', 'pred_f1_disorders_within_730_days_boolean_fallback_0', 'pred_f2_disorders_within_730_days_boolean_fallback_0', 'pred_f3_disorders_within_730_days_boolean_fallback_0', 'pred_f4_disorders_within_730_days_boolean_fallback_0', 'pred_f5_disorders_within_730_days_boolean_fallback_0', 'pred_f6_disorders_within_730_days_boolean_fallback_0', 'pred_f7_disorders_within_730_days_boolean_fallback_0', 'pred_f8_disorders_within_730_days_boolean_fallback_0', 'pred_f9_disorders_within_730_days_boolean_fallback_0']).agg(
-                (pl.max("outc_outcome_all_restraint_within_2_days_boolean_fallback_0_dichotomous"), 
-                        pl.max("outc_outcome_manual_restraint_within_2_days_boolean_fallback_0_dichotomous"),
-                        pl.max("outc_outcome_chemical_restraint_within_2_days_boolean_fallback_0_dichotomous"),
-                        pl.max("outc_outcome_mechanical_restraint_within_2_days_boolean_fallback_0_dichotomous"),
-                        pl.first("pred_age_in_years")
-                )).sort(["dw_ek_borger", "timestamp_admission"])
-
-        binned_age = bin_continuous_data(pd.Series(pd_pred_times["pred_age_in_years"]), bins=age_bins)[0].astype(str) # type: ignore
-        pd_pred_times = pl.concat([pd_pred_times, pl.DataFrame({"age_grouped": binned_age})], how="horizontal").to_pandas()
-=======
             )
             .sort(["dw_ek_borger", "timestamp_admission"])
         )
@@ -207,7 +173,6 @@
         pd_pred_times = pl.concat(
             [pd_pred_times, pl.DataFrame({"age_grouped": binned_age})], how="horizontal"
         ).to_pandas()
->>>>>>> 6411751c
 
         return create_table(
             row_specs=row_specifications, data=pd_pred_times, groupby_col_name="split"
@@ -261,13 +226,7 @@
                     "split",
                 ]
             ]
-<<<<<<< HEAD
-            .group_by(
-                ["dw_ek_borger", "split", "pred_sex_female"]
-            )
-=======
             .group_by(["dw_ek_borger", "split", "pred_sex_female"])
->>>>>>> 6411751c
             .agg(
                 pl.col(
                     [
@@ -276,28 +235,11 @@
                         "outc_outcome_chemical_restraint_within_2_days_boolean_fallback_0_dichotomous",
                         "outc_outcome_mechanical_restraint_within_2_days_boolean_fallback_0_dichotomous",
                     ]
-<<<<<<< HEAD
-                ).max(),
-=======
                 ).max()
->>>>>>> 6411751c
-            )
-        )
-
-        agg_pred_times = agg_pred_times.with_columns(
-<<<<<<< HEAD
-            pl.col("outc_outcome_all_restraint_within_2_days_boolean_fallback_0_dichotomous").replace(2, 1)
-        )
-        agg_pred_times = agg_pred_times.with_columns(
-            pl.col("outc_outcome_manual_restraint_within_2_days_boolean_fallback_0_dichotomous").replace(
-                2, 1
-            )
-        )
-        agg_pred_times = agg_pred_times.with_columns(
-            pl.col("outc_outcome_chemical_restraint_within_2_days_boolean_fallback_0_dichotomous").replace(
-                2, 1
-            )
-=======
+            )
+        )
+
+        agg_pred_times = agg_pred_times.with_columns(
             pl.col(
                 "outc_outcome_all_restraint_within_2_days_boolean_fallback_0_dichotomous"
             ).replace(2, 1)
@@ -311,7 +253,6 @@
             pl.col(
                 "outc_outcome_chemical_restraint_within_2_days_boolean_fallback_0_dichotomous"
             ).replace(2, 1)
->>>>>>> 6411751c
         )
         agg_pred_times = agg_pred_times.with_columns(
             pl.col(
