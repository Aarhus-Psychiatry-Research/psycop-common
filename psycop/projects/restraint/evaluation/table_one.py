--- conflicted
+++ resolved
@@ -168,12 +168,8 @@
         )
 
         binned_age = bin_continuous_data(
-<<<<<<< HEAD
-            pd.Series(pd_pred_times["pred_age_in_years"]), bins=age_bins
-=======
             pd.Series(pd_pred_times["pred_age_in_years"]),  # type: ignore
             bins=age_bins,  # type: ignore
->>>>>>> 10f1a38b
         )[0].astype(str)  # type: ignore
         pd_pred_times = pl.concat(
             [pd_pred_times, pl.DataFrame({"age_grouped": binned_age})], how="horizontal"
