from collections.abc import Sequence
from pathlib import Path

import pandas as pd
from wasabi import Printer

from psycop.common.model_evaluation.binary.performance_by_ppr.performance_by_ppr import (
    generate_performance_by_ppr_table,
    get_true_positives,
)
from psycop.common.model_training.training_output.dataclasses import EvalDataset

from psycop.projects.restraint.evaluation.utils import (
    expand_eval_df_with_extra_cols,
    read_eval_df_from_disk,
)

msg = Printer(timestamp=True)


def _df_to_eval_dataset(df: pd.DataFrame) -> EvalDataset:
    """Convert dataframe to EvalDataset."""
    return EvalDataset(
        ids=df["dw_ek_borger"],
        pred_time_uuids=df["pred_time_uuid"],
        y=df["y"],
        y_hat_probs=df["y_hat_prob"],
        pred_timestamps=df["timestamp"],
        outcome_timestamps=df["timestamp_outcome"],
        age=df["age"],
    )


def _get_num_of_unique_outcome_events(eval_dataset: EvalDataset) -> int:
    df = pd.DataFrame(
        {
            "id": eval_dataset.ids,
            "y": eval_dataset.y,
            "pred_timestamps": eval_dataset.pred_timestamps,
            "outcome_timestamps": eval_dataset.outcome_timestamps,
        }
    )

    num_unique = df[df["y"] == 1][["id", "outcome_timestamps"]].drop_duplicates().shape[0]

    return num_unique


def _get_outcome_for_extended_lookahead(
    eval_dataset: EvalDataset, alternative_lookahead_days: int, postive_rate: float
) -> int:
    """Get outcome labels if time from to outcome is within alternative_lookahead_days form prediction time."""

    y_hat_int, _ = eval_dataset.get_predictions_for_positive_rate(
        desired_positive_rate=postive_rate
    )

    df = pd.DataFrame(
        {
            "id": eval_dataset.ids,
            "y": eval_dataset.y,
            "pred_timestamps": eval_dataset.pred_timestamps,
            "outcome_timestamps": eval_dataset.outcome_timestamps,
            "pred": y_hat_int,
        }
    )

    df["days_from_pred_to_outcome"] = (df["outcome_timestamps"] - df["pred_timestamps"]).dt.days

    true_positive_given_alternative_lookahead = df[
        (df["pred"] == 1) & (df["days_from_pred_to_outcome"] <= alternative_lookahead_days)
    ]

    return len(true_positive_given_alternative_lookahead)


def _get_admission_level_model_behavior_with_extended_lookahead(
    eval_dataset: EvalDataset, alternative_lookahead_days: int, postive_rate: float
) -> int:
    """If a positive prediction is issued within the alternative_lookahead_days, the admission level is considered to be predicted as true positive.
    If an admission with an outcome does not have a single positive prediction within the alternative_lookahead_days, the admission level is considered to be predicted as false negative.
    If an admission with an outcome does not have a single positive prediction within the entire admission, the admission level is considered to be predicted as a very false negative.
    If an admission without an outcome has a positive prediction, the admission level is considered to be predicted as false positive."""

    y_hat_int, _ = eval_dataset.get_predictions_for_positive_rate(
        desired_positive_rate=postive_rate
    )

    df = pd.DataFrame(
        {
            "id": eval_dataset.ids,
            "y": eval_dataset.y,
            "pred_timestamps": eval_dataset.pred_timestamps,
            "outcome_timestamps": eval_dataset.outcome_timestamps,
            "pred": y_hat_int,
        }
    )

    df["days_from_pred_to_outcome"] = (df["outcome_timestamps"] - df["pred_timestamps"]).dt.days

    true_positive_given_alternative_lookahead = df[
        (df["pred"] == 1) & (df["days_from_pred_to_outcome"] <= alternative_lookahead_days)
    ]

    all_positives_prior_to_outcome_within_alternative_lookahead = len(true_positive_given_alternative_lookahead[true_positive_given_alternative_lookahead.pred == 1])
    unique_outcomes_with_positive_prior_to_otucome_within_alternative_lookahead = true_positive_given_alternative_lookahead.outcome_timestamps.nunique()

    all_predictions_prior_to_outcome = df[df["days_from_pred_to_outcome"] <= 100000]
    all_positives_prior_to_outcome = len(all_predictions_prior_to_outcome[all_predictions_prior_to_outcome.pred == 1])
    unique_outcomes_with_positive_prior_to_otucome = all_predictions_prior_to_outcome.outcome_timestamps.nunique()


    all_predictions_for_admissions_without_outcomes = df[df['days_from_pred_to_outcome'].isna()]
    all_truly_false_negatives = len(all_predictions_for_admissions_without_outcomes[all_predictions_for_admissions_without_outcomes.pred == 1])

    return all_positives_prior_to_outcome_within_alternative_lookahead

def _get_number_of_outcome_events_with_at_least_one_true_positve(
    eval_dataset: EvalDataset, positive_rate: float, min_alert_days: None | int = 30
) -> float:
    """Get number of outcomes with a prediction time that has at least one true positive prediction.

    Args:
        eval_dataset (EvalDataset): EvalDataset object.
        positive_rate (float, optional): Takes the top positive_rate% of predicted probabilities and turns them into 1, the rest 0.
        min_alert_days (None | int, optional): Minimum number of days a positive prediction must be made before the outcome event for it to be considered actionable/beneficial. Defaults to 30.

    Returns:
        float: Number of outcomes with at least one true positive.
    """

    # Generate df with only true positives
    tp_df = get_true_positives(eval_dataset, positive_rate)

    # If min alert days is not None, creatre a column that calculates the number of days from pred_timestamps to outcome_timestamps
    if min_alert_days is not None:
        tp_df["days_from_pred_to_outcome"] = (
            tp_df["outcome_timestamps"] - tp_df["pred_timestamps"]
        ).dt.days

        # group by id and outcome_timestamps and sort by days_from_pred_to_outcome from highest to lowest
        tp_df = tp_df.sort_values(
            by=["id", "outcome_timestamps", "days_from_pred_to_outcome"],
            ascending=[True, True, False],
        )

        # if the first row of days_from_pred_to_outcome for each id and outcome id is smaller than min_alert_days, drop all rows for that id and outcome id
        tp_df = tp_df.groupby(["id", "outcome_timestamps"]).filter(
            lambda x: x["days_from_pred_to_outcome"].iloc[0] >= min_alert_days
        )

    # Return number of outcome events with at least one true positives
    return tp_df[["id", "outcome_timestamps"]].drop_duplicates().shape[0]


def format_with_thousand_separator(num: int) -> str:
    return f"{num:,.0f}"


def format_prop_as_percent(num: float) -> str:
    output = f"{num:.1%}"

    return output


def clean_up_performance_by_ppr(table: pd.DataFrame) -> pd.DataFrame:
    df = table

    output_df = df.drop(
        [
            "total_warning_days",
            "warning_days_per_false_positive",
            "negative_rate",
            "mean_warning_days",
            "median_warning_days",
            "prop with ≥1 true positive",
            "prop of all events captured",
        ],
        axis=1,
    )

    renamed_df = output_df.rename(
        {
            "positive_rate": "Predicted positive rate",
            "true_prevalence": "True prevalence",
            "sensitivity": "Sens",
            "specificity": "Spec",
            "accuracy": "Acc",
            "true_positives": "TP",
            "true_negatives": "TN",
            "false_positives": "FP",
            "false_negatives": "FN",
            "f1": "F1",
            "mcc": "MCC",
        },
        axis=1,
    )

    # Handle proportion columns
    prop_cols = [c for c in renamed_df.columns if renamed_df[c].dtype == "float64"]
    for c in prop_cols:
        renamed_df[c] = renamed_df[c].apply(format_prop_as_percent)

    # Handle count columns
    count_cols = [c for c in renamed_df.columns if renamed_df[c].dtype == "int64"]
    for col in count_cols:
        renamed_df[col] = renamed_df[col].apply(format_with_thousand_separator)

    renamed_df["Median days from first positive to outcome"] = round(df["median_warning_days"], 1)

    return renamed_df


def restraint_output_performance_by_ppr(
    eval_df: pd.DataFrame,
    eval_dir: str,
    save: bool = True,
    positive_rates: Sequence[float] = [0.5, 0.2, 0.1, 0.075, 0.05, 0.04, 0.03, 0.02, 0.01],
    min_alert_days: None | int = None,
    alternative_lookahead_days: int = 10,
) -> pd.DataFrame | None:
    eval_dataset = _df_to_eval_dataset(eval_df)

    df: pd.DataFrame = generate_performance_by_ppr_table(  # type: ignore
        eval_dataset=eval_dataset, positive_rates=positive_rates
    )

    df["Total number of unique outcome events"] = _get_num_of_unique_outcome_events(
        eval_dataset=eval_dataset
    )

    df["Number of positive outcomes in test set (TP+FN)"] = (
        df["true_positives"] + df["false_negatives"]
    )

    df["Number of unique outcome events detected ≥1"] = [
        _get_number_of_outcome_events_with_at_least_one_true_positve(
            eval_dataset=eval_dataset, positive_rate=pos_rate, min_alert_days=min_alert_days
        )
        for pos_rate in positive_rates
    ]

    df["Prop. of unique outcome events detected ≥1"] = round(
        df["Number of unique outcome events detected ≥1"]
        / df["Total number of unique outcome events"],
        3,
    )

    df = clean_up_performance_by_ppr(df)

    if save:
<<<<<<< HEAD
        # if path doesnt exist, create it
        Path(eval_dir).mkdir(parents=True, exist_ok=True)
        df.to_excel(Path(eval_dir) / "performance_by_ppr.xlsx", index=False)
=======
        (Path(eval_dir) / "figure_and_tables").mkdir(parents=True, exist_ok=True)
        df.to_excel(Path(eval_dir) / "figure_and_tables" / "performance_by_ppr.xlsx", index=False)
>>>>>>> b91ff872
        return None

    return df


if __name__ == "__main__":

    experiment_name = "restraint_all"
    eval_dir = (
        f"E:/shared_resources/restraint/eval_runs/{experiment_name}_tuning_best_run_evaluated_on_test"
    )

    restraint_output_performance_by_ppr(
        expand_eval_df_with_extra_cols(read_eval_df_from_disk(eval_dir)), eval_dir
    )<|MERGE_RESOLUTION|>--- conflicted
+++ resolved
@@ -102,18 +102,32 @@
         (df["pred"] == 1) & (df["days_from_pred_to_outcome"] <= alternative_lookahead_days)
     ]
 
-    all_positives_prior_to_outcome_within_alternative_lookahead = len(true_positive_given_alternative_lookahead[true_positive_given_alternative_lookahead.pred == 1])
-    unique_outcomes_with_positive_prior_to_otucome_within_alternative_lookahead = true_positive_given_alternative_lookahead.outcome_timestamps.nunique()
+    all_positives_prior_to_outcome_within_alternative_lookahead = len(
+        true_positive_given_alternative_lookahead[
+            true_positive_given_alternative_lookahead.pred == 1
+        ]
+    )
+    unique_outcomes_with_positive_prior_to_otucome_within_alternative_lookahead = (
+        true_positive_given_alternative_lookahead.outcome_timestamps.nunique()
+    )
 
     all_predictions_prior_to_outcome = df[df["days_from_pred_to_outcome"] <= 100000]
-    all_positives_prior_to_outcome = len(all_predictions_prior_to_outcome[all_predictions_prior_to_outcome.pred == 1])
-    unique_outcomes_with_positive_prior_to_otucome = all_predictions_prior_to_outcome.outcome_timestamps.nunique()
-
-
-    all_predictions_for_admissions_without_outcomes = df[df['days_from_pred_to_outcome'].isna()]
-    all_truly_false_negatives = len(all_predictions_for_admissions_without_outcomes[all_predictions_for_admissions_without_outcomes.pred == 1])
+    all_positives_prior_to_outcome = len(
+        all_predictions_prior_to_outcome[all_predictions_prior_to_outcome.pred == 1]
+    )
+    unique_outcomes_with_positive_prior_to_otucome = (
+        all_predictions_prior_to_outcome.outcome_timestamps.nunique()
+    )
+
+    all_predictions_for_admissions_without_outcomes = df[df["days_from_pred_to_outcome"].isna()]
+    all_truly_false_negatives = len(
+        all_predictions_for_admissions_without_outcomes[
+            all_predictions_for_admissions_without_outcomes.pred == 1
+        ]
+    )
 
     return all_positives_prior_to_outcome_within_alternative_lookahead
+
 
 def _get_number_of_outcome_events_with_at_least_one_true_positve(
     eval_dataset: EvalDataset, positive_rate: float, min_alert_days: None | int = 30
@@ -249,25 +263,16 @@
     df = clean_up_performance_by_ppr(df)
 
     if save:
-<<<<<<< HEAD
-        # if path doesnt exist, create it
-        Path(eval_dir).mkdir(parents=True, exist_ok=True)
-        df.to_excel(Path(eval_dir) / "performance_by_ppr.xlsx", index=False)
-=======
         (Path(eval_dir) / "figure_and_tables").mkdir(parents=True, exist_ok=True)
         df.to_excel(Path(eval_dir) / "figure_and_tables" / "performance_by_ppr.xlsx", index=False)
->>>>>>> b91ff872
         return None
 
     return df
 
 
 if __name__ == "__main__":
-
     experiment_name = "restraint_all"
-    eval_dir = (
-        f"E:/shared_resources/restraint/eval_runs/{experiment_name}_tuning_best_run_evaluated_on_test"
-    )
+    eval_dir = f"E:/shared_resources/restraint/eval_runs/{experiment_name}_tuning_best_run_evaluated_on_test"
 
     restraint_output_performance_by_ppr(
         expand_eval_df_with_extra_cols(read_eval_df_from_disk(eval_dir)), eval_dir
