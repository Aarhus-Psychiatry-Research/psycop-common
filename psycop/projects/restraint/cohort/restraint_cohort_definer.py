import polars as pl

from psycop.common.cohort_definition import (
    CohortDefiner,
    FilteredPredictionTimeBundle,
    OutcomeTimestampFrame,
    filter_prediction_times,
)
from psycop.projects.restraint.cohort.utils.filters import (
    RestraintAdmissionFilter,
    RestraintAdmissionTypeFilter,
    RestraintCoercionTypeFilter,
    RestraintDoubleAdmissionFilter,
    RestraintExcludeDaysFollowingCoercionFilter,
    RestraintExcludeFirstDayFilter,
    RestraintForcedAdmissionFilter,
    RestraintMinAgeFilter,
    RestraintMinDateFilter,
    RestraintShakCodeFilter,
    RestraintTreatmentUnitFilter,
    RestraintWashoutFilter,
    RestraintWithinAdmissionsFilter,
)
from psycop.projects.restraint.cohort.utils.functions import (
    explode_admissions,
    preprocess_readmissions,
    select_outcomes,
)
from psycop.projects.restraint.cohort.utils.loaders import (
    load_admissions_discharge_timestamps,
    load_coercion_timestamps,
)


class RestraintCohortDefiner(CohortDefiner):
    @staticmethod
    def get_filtered_prediction_times_bundle() -> FilteredPredictionTimeBundle:
        unfiltered_prediction_times = pl.LazyFrame(
            pl.from_pandas(load_admissions_discharge_timestamps())
        )

        filtered_prediction_times = filter_prediction_times(
            prediction_times=unfiltered_prediction_times,
            filtering_steps=[RestraintAdmissionTypeFilter(), RestraintMinAgeFilter()],
            entity_id_col_name="dw_ek_borger",
            timestamp_col_name="datotid_start",
        ).prediction_times.frame.select(
            pl.col(["dw_ek_borger", "datotid_start", "datotid_slut", "shakkode_ansvarlig"])
        )

        filtered_prediction_times = preprocess_readmissions(df=filtered_prediction_times)

        filtered_prediction_times = filter_prediction_times(
            prediction_times=filtered_prediction_times,
            filtering_steps=[RestraintMinDateFilter()],
            entity_id_col_name="dw_ek_borger",
            timestamp_col_name="datotid_start",
        ).prediction_times.frame

        unfiltered_coercion_timestamps = pl.LazyFrame(pl.from_pandas(load_coercion_timestamps()))

        filtered_coercion_timestamps = filter_prediction_times(
            prediction_times=unfiltered_coercion_timestamps,
            filtering_steps=[RestraintCoercionTypeFilter()],
            entity_id_col_name="dw_ek_borger",
            timestamp_col_name="datotid_start_sei",
        ).prediction_times.frame.select(  # type: ignore
            pl.col(["dw_ek_borger", "datotid_start_sei", "typetekst_sei", "behandlingsomraade"])
        ).unique()

<<<<<<< HEAD
        unfiltered_cohort = pl.LazyFrame(filtered_prediction_times.join(  # type: ignore
            filtered_coercion_timestamps, how="left", on="dw_ek_borger"
        ))
=======
        unfiltered_cohort = pl.LazyFrame(
            filtered_prediction_times.join(  # type: ignore
                filtered_coercion_timestamps, how="left", on="dw_ek_borger"
            )
        )
>>>>>>> 6411751c

        excluded_cohort = filter_prediction_times(
            prediction_times=unfiltered_cohort,
            filtering_steps=[RestraintWashoutFilter()],
            entity_id_col_name="dw_ek_borger",
            timestamp_col_name="datotid_start",
        ).prediction_times.frame

        excluded_cohort = pl.LazyFrame(excluded_cohort.unique(keep="first"))  # type: ignore

        filtered_cohort = unfiltered_cohort.join(
            excluded_cohort, how="anti", on=["dw_ek_borger", "datotid_start"]
        )

        cohort_with_coercion = filter_prediction_times(
            prediction_times=filtered_cohort,
            filtering_steps=[RestraintWithinAdmissionsFilter(), RestraintTreatmentUnitFilter()],
            entity_id_col_name="dw_ek_borger",
            timestamp_col_name="datotid_start",
        ).prediction_times.frame

        cohort_with_outcomes = select_outcomes(cohort_with_coercion)  # type: ignore

        deduplicated_cohort = filtered_cohort.unique(
            subset=["dw_ek_borger", "datotid_start", "datotid_slut"], keep="first"
        ).select(["dw_ek_borger", "datotid_start", "datotid_slut", "shakkode_ansvarlig"])

        filtered_cohort = deduplicated_cohort.join(
            cohort_with_outcomes, how="left", on=["dw_ek_borger", "datotid_start", "datotid_slut"]
        )

        filtered_cohort = filter_prediction_times(
            prediction_times=filtered_cohort,
            filtering_steps=[RestraintAdmissionFilter(), RestraintShakCodeFilter()],
            entity_id_col_name="dw_ek_borger",
            timestamp_col_name="datotid_start",
        ).prediction_times.frame

        forced_admissions = filter_prediction_times(
            prediction_times=unfiltered_coercion_timestamps,
            filtering_steps=[RestraintForcedAdmissionFilter()],
            entity_id_col_name="dw_ek_borger",
<<<<<<< HEAD
            timestamp_col_name="datotid_start",
=======
            timestamp_col_name="datotid_start_sei",
>>>>>>> 6411751c
        ).prediction_times.frame.select(  # type: ignore
            ["dw_ek_borger", "datotid_start_sei", "typetekst_sei", "behandlingsomraade"]
        )

        filtered_cohort = filtered_cohort.with_columns(  # type: ignore
            pl.col("datotid_start")
            .dt.strftime("%Y-%m-%d 00:00:00")
            .str.strptime(pl.Datetime("ns"))  # type: ignore
            .alias("dato_start")
        ).select(
            ["dw_ek_borger", "datotid_start", "datotid_slut", "datotid_start_sei", "dato_start"]
        )

        forced_admissions_cohort = filtered_cohort.join(
            forced_admissions,
            how="left",
            left_on=["dw_ek_borger", "dato_start"],
            right_on=["dw_ek_borger", "datotid_start_sei"],
        ).unique()

        filtered_forced_admissions_cohort = filter_prediction_times(
            prediction_times=pl.LazyFrame(forced_admissions_cohort),
            filtering_steps=[RestraintDoubleAdmissionFilter()],
            entity_id_col_name="dw_ek_borger",
            timestamp_col_name="datotid_start",
<<<<<<< HEAD
        ).prediction_times.select(  # type: ignore
=======
        ).prediction_times.frame.select(  # type: ignore
>>>>>>> 6411751c
            ["dw_ek_borger", "datotid_start", "datotid_slut", "datotid_start_sei"]
        )

        exploded_cohort = explode_admissions(pl.LazyFrame(filtered_forced_admissions_cohort))

        filtered_exploded_cohort = filter_prediction_times(
            prediction_times=exploded_cohort,
            filtering_steps=[RestraintExcludeDaysFollowingCoercionFilter()],
            entity_id_col_name="dw_ek_borger",
            timestamp_col_name="datotid_start",
        ).prediction_times.frame

        return filter_prediction_times(
            prediction_times=filtered_exploded_cohort,  # type: ignore
            filtering_steps=[RestraintExcludeFirstDayFilter()],
            entity_id_col_name="dw_ek_borger",
            timestamp_col_name="datotid_start",
        )

    @staticmethod
    def get_outcome_timestamps() -> OutcomeTimestampFrame:
        unfiltered_prediction_times = pl.LazyFrame(
            pl.from_pandas(load_admissions_discharge_timestamps())
        )

        filtered_prediction_times = filter_prediction_times(
            prediction_times=unfiltered_prediction_times,
            filtering_steps=[RestraintAdmissionTypeFilter(), RestraintMinAgeFilter()],
            entity_id_col_name="dw_ek_borger",
            timestamp_col_name="datotid_start",
        ).prediction_times

        filtered_prediction_times = preprocess_readmissions(df=filtered_prediction_times).select(  # type: ignore
            ["dw_ek_borger", "datotid_start", "datotid_slut"]
        )

        unfiltered_coercion_timestamps = pl.LazyFrame(pl.DataFrame(load_coercion_timestamps()))

        filtered_coercion_timestamps = filter_prediction_times(
            prediction_times=unfiltered_coercion_timestamps,
            filtering_steps=[RestraintCoercionTypeFilter(), RestraintTreatmentUnitFilter()],
            entity_id_col_name="dw_ek_borger",
            timestamp_col_name="datotid_start_sei",
        ).prediction_times.select(["dw_ek_borger", "datotid_start_sei", "typetekst_sei"])  # type: ignore

        unfiltered_cohort = filtered_prediction_times.join(
            filtered_coercion_timestamps, how="left", on="dw_ek_borger"
        )

        filtered_cohort = filter_prediction_times(
            prediction_times=unfiltered_cohort,
            filtering_steps=[RestraintWithinAdmissionsFilter()],
            entity_id_col_name="dw_ek_borger",
            timestamp_col_name="datotid_start",
        ).prediction_times

        outcome_df = select_outcomes(filtered_cohort)  # type: ignore

        # keep adm_id
        return OutcomeTimestampFrame(outcome_df.collect())


if __name__ == "__main__":
    bundle = RestraintCohortDefiner.get_filtered_prediction_times_bundle()

    outcome_timestamps = RestraintCohortDefiner.get_outcome_timestamps()<|MERGE_RESOLUTION|>--- conflicted
+++ resolved
@@ -68,17 +68,11 @@
             pl.col(["dw_ek_borger", "datotid_start_sei", "typetekst_sei", "behandlingsomraade"])
         ).unique()
 
-<<<<<<< HEAD
-        unfiltered_cohort = pl.LazyFrame(filtered_prediction_times.join(  # type: ignore
-            filtered_coercion_timestamps, how="left", on="dw_ek_borger"
-        ))
-=======
         unfiltered_cohort = pl.LazyFrame(
             filtered_prediction_times.join(  # type: ignore
                 filtered_coercion_timestamps, how="left", on="dw_ek_borger"
             )
         )
->>>>>>> 6411751c
 
         excluded_cohort = filter_prediction_times(
             prediction_times=unfiltered_cohort,
@@ -121,11 +115,7 @@
             prediction_times=unfiltered_coercion_timestamps,
             filtering_steps=[RestraintForcedAdmissionFilter()],
             entity_id_col_name="dw_ek_borger",
-<<<<<<< HEAD
-            timestamp_col_name="datotid_start",
-=======
             timestamp_col_name="datotid_start_sei",
->>>>>>> 6411751c
         ).prediction_times.frame.select(  # type: ignore
             ["dw_ek_borger", "datotid_start_sei", "typetekst_sei", "behandlingsomraade"]
         )
@@ -151,11 +141,7 @@
             filtering_steps=[RestraintDoubleAdmissionFilter()],
             entity_id_col_name="dw_ek_borger",
             timestamp_col_name="datotid_start",
-<<<<<<< HEAD
-        ).prediction_times.select(  # type: ignore
-=======
         ).prediction_times.frame.select(  # type: ignore
->>>>>>> 6411751c
             ["dw_ek_borger", "datotid_start", "datotid_slut", "datotid_start_sei"]
         )
 
