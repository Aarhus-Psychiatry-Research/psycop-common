"""Feature specification module."""
import logging
from typing import Union

import numpy as np
from timeseriesflattener.aggregation_fns import (
    AggregationFunType,
    boolean,
    change_per_day,
    count,
    latest,
    maximum,
    mean,
    minimum,
    summed,
    variance,
)
<<<<<<< HEAD
from timeseriesflattener.feature_specs.group_specs import (
    NamedDataframe,
    PredictorGroupSpec,
)
from timeseriesflattener.feature_specs.single_specs import (
    PredictorSpec,
    StaticSpec,
    OutcomeSpec,
)

from psycop.common.feature_generation.application_modules.project_setup import (
    ProjectInfo,
)
from psycop.common.feature_generation.loaders.raw import sql_load
=======
from timeseriesflattener.feature_specs.group_specs import NamedDataframe, PredictorGroupSpec
from timeseriesflattener.feature_specs.single_specs import PredictorSpec, StaticSpec

from psycop.common.feature_generation.application_modules.project_setup import ProjectInfo
>>>>>>> feb918e7
from psycop.common.feature_generation.loaders.raw.load_coercion import (
    af_helbredsmaessige_grunde,
    af_legemlig_lidelse,
    baelte,
    beroligende_medicin,
    ect,
    farlighed,
    fastholden,
    medicinering,
    paa_grund_af_farlighed,
    remme,
    skema_1,
    skema_2_without_nutrition,
    skema_3,
    tvangsindlaeggelse,
    tvangstilbageholdelse,
)
from psycop.common.feature_generation.loaders.raw.load_demographic import sex_female
from psycop.common.feature_generation.loaders.raw.load_diagnoses import (
    depressive_disorders,
    f0_disorders,
    f1_disorders,
    f2_disorders,
    f3_disorders,
    f4_disorders,
    f5_disorders,
    f6_disorders,
    f7_disorders,
    f8_disorders,
    f9_disorders,
    manic_and_bipolar,
)
from psycop.common.feature_generation.loaders.raw.load_lab_results import (
    cancelled_standard_lab_results,
    p_aripiprazol,
    p_clomipramine,
    p_clozapine,
    p_ethanol,
    p_haloperidol,
    p_lithium,
    p_nortriptyline,
    p_olanzapine,
    p_paliperidone,
    p_paracetamol,
    p_risperidone,
)
from psycop.common.feature_generation.loaders.raw.load_medications import (
    alcohol_abstinence,
    antidepressives,
    antipsychotics,
    anxiolytics,
    clozapine,
    hypnotics,
    hypnotics_and_rivotril,
    lithium,
    mood_stabilisers,
    nervous_system_stimulants,
    non_sedative_antipsychotics,
    opioid_dependence,
    pregabaline,
    sedative_antipsychotics,
)
from psycop.common.feature_generation.loaders.raw.load_structured_sfi import (
    bmi,
    broeset_violence_checklist,
    hamilton_d17,
    height_in_cm,
    mas_m,
    no_temporary_leave,
    selvmordsrisiko,
    supervised_temporary_leave,
    temporary_leave,
    unsupervised_temporary_leave,
    weight_in_kg,
)
from psycop.common.feature_generation.loaders.raw.load_visits import (
    admissions,
    ambulatory_visits,
    emergency_visits,
    physical_visits,
    physical_visits_to_psychiatry,
    physical_visits_to_somatic,
)
from psycop.projects.restraint.cohort.restraint_cohort_definer import (
    RestraintCohortDefiner,
)

log = logging.getLogger(__name__)


class FeatureSpecifier:
    """Specify features based on prediction time."""

    def __init__(self, project_info: ProjectInfo, min_set_for_debug: bool = False):
        self.min_set_for_debug = min_set_for_debug
        self.project_info = project_info

    def _get_static_predictor_specs(self) -> list[StaticSpec]:
        """Get static predictor specs."""
        return [
            StaticSpec(
                timeseries_df=sex_female(),
                feature_base_name="sex_female",
                prefix=self.project_info.prefix.predictor,
            )
        ]

    def _get_weight_and_height_specs(
        self, resolve_multiple: list[AggregationFunType], interval_days: list[float]
    ) -> list[PredictorSpec]:
        """Get weight and height specs."""
        log.info("-------- Generating weight and height specs --------")

        weight_height_bmi = PredictorGroupSpec(
            named_dataframes=[
                NamedDataframe(df=weight_in_kg(), name="weight_in_kg"),
                NamedDataframe(df=height_in_cm(), name="height_in_cm"),
                NamedDataframe(df=bmi(), name="bmi"),
            ],
            lookbehind_days=interval_days,
            aggregation_fns=resolve_multiple,
            fallback=[np.nan],
            prefix=self.project_info.prefix.predictor,
        ).create_combinations()

        return weight_height_bmi

    def _get_visits_specs(
        self, resolve_multiple: list[AggregationFunType], interval_days: list[float]
    ) -> list[PredictorSpec]:
        """Get visits specs."""
        log.info("-------- Generating visits specs --------")

        visits = PredictorGroupSpec(
            named_dataframes=(
                NamedDataframe(df=physical_visits(), name="physical_visits"),
                NamedDataframe(
                    df=physical_visits_to_psychiatry(), name="physical_visits_to_psychiatry"
                ),
                NamedDataframe(df=physical_visits_to_somatic(), name="physical_visits_to_somatic"),
                NamedDataframe(df=admissions(), name="admissions"),
                NamedDataframe(df=ambulatory_visits(), name="ambulatory_visits"),
                NamedDataframe(df=emergency_visits(), name="emergency_visits"),
                NamedDataframe(
                    df=admissions(shak_code=6600, shak_sql_operator="="),
                    name="admissions_to_psychiatry",
                ),
                NamedDataframe(
                    df=admissions(shak_code=6600, shak_sql_operator="!="),
                    name="admissions_to_somatic",
                ),
                NamedDataframe(
                    df=ambulatory_visits(shak_code=6600, shak_sql_operator="="),
                    name="ambulatory_visits_to_psychiatry",
                ),
                NamedDataframe(
                    df=ambulatory_visits(shak_code=6600, shak_sql_operator="!="),
                    name="ambulatory_visits_to_somatic",
                ),
                NamedDataframe(
                    df=emergency_visits(shak_code=6600, shak_sql_operator="="),
                    name="emergency_visits_to_psychiatry",
                ),
                NamedDataframe(
                    df=emergency_visits(shak_code=6600, shak_sql_operator="!="),
                    name="emergency_visits_to_somatic",
                ),
            ),
            lookbehind_days=interval_days,
            aggregation_fns=resolve_multiple,
            fallback=[0],
        ).create_combinations()

        return visits

    def _get_diagnoses_specs(
        self, resolve_multiple: list[AggregationFunType], interval_days: list[float]
    ) -> list[PredictorSpec]:
        """Get diagnoses specs."""
        log.info("-------- Generating diagnoses specs --------")

        psychiatric_diagnoses = PredictorGroupSpec(
            named_dataframes=(
                NamedDataframe(df=f0_disorders(), name="f0_disorders"),
                NamedDataframe(df=f1_disorders(), name="f1_disorders"),
                NamedDataframe(df=f2_disorders(), name="f2_disorders"),
                NamedDataframe(df=f3_disorders(), name="f3_disorders"),
                NamedDataframe(df=manic_and_bipolar(), name="manic_and_bipolar"),
                NamedDataframe(df=depressive_disorders(), name="depressive_disorders"),
                NamedDataframe(df=f4_disorders(), name="f4_disorders"),
                NamedDataframe(df=f5_disorders(), name="f5_disorders"),
                NamedDataframe(df=f6_disorders(), name="f6_disorders"),
                NamedDataframe(df=f7_disorders(), name="f7_disorders"),
                NamedDataframe(df=f8_disorders(), name="f8_disorders"),
                NamedDataframe(df=f9_disorders(), name="f9_disorders"),
            ),
            aggregation_fns=resolve_multiple,
            lookbehind_days=interval_days,
            fallback=[0],
        ).create_combinations()

        return psychiatric_diagnoses

    def _get_medication_specs(
        self, resolve_multiple: list[AggregationFunType], interval_days: list[float]
    ) -> list[PredictorSpec]:
        """Get medication specs."""
        log.info("-------- Generating medication specs --------")

        psychiatric_medications = PredictorGroupSpec(
            named_dataframes=(
                NamedDataframe(df=antipsychotics(), name="antipsychotics"),
                NamedDataframe(df=sedative_antipsychotics(), name="sedative_antipsychotics"),
                NamedDataframe(
                    df=non_sedative_antipsychotics(), name="non_sedative_antipsychotics"
                ),
                NamedDataframe(
                    df=antipsychotics(administration_method="Fast"), name="antipsychotics_fast"
                ),
                NamedDataframe(
                    df=antipsychotics(administration_method="PN"), name="antipsychotics_pn"
                ),
                NamedDataframe(
                    df=antipsychotics(administration_method="Engangs"),
                    name="antipsychotics_engangs",
                ),
                NamedDataframe(
                    df=antipsychotics(administration_route="IM"), name="antipsychotics_im"
                ),
                NamedDataframe(
                    df=antipsychotics(administration_route="PO"), name="antipsychotics_po"
                ),
                NamedDataframe(
                    df=sedative_antipsychotics(administration_method="Fast"),
                    name="sedative_antipsychotics_fast",
                ),
                NamedDataframe(
                    df=sedative_antipsychotics(administration_method="PN"),
                    name="sedative_antipsychotics_pn",
                ),
                NamedDataframe(
                    df=sedative_antipsychotics(administration_method="Engangs"),
                    name="sedative_antipsychotics_engangs",
                ),
                NamedDataframe(
                    df=sedative_antipsychotics(administration_route="IM"),
                    name="sedative_antipsychotics_im",
                ),
                NamedDataframe(
                    df=sedative_antipsychotics(administration_route="PO"),
                    name="sedative_antipsychotics_po",
                ),
                NamedDataframe(
                    df=non_sedative_antipsychotics(administration_method="Fast"),
                    name="non_sedative_antipsychotics_fast",
                ),
                NamedDataframe(
                    df=non_sedative_antipsychotics(administration_method="PN"),
                    name="non_sedative_antipsychotics_pn",
                ),
                NamedDataframe(
                    df=non_sedative_antipsychotics(administration_method="Engangs"),
                    name="non_sedative_antipsychotics_engangs",
                ),
                NamedDataframe(
                    df=non_sedative_antipsychotics(administration_route="IM"),
                    name="non_sedative_antipsychotics_im",
                ),
                NamedDataframe(
                    df=non_sedative_antipsychotics(administration_route="PO"),
                    name="non_sedative_antipsychotics_po",
                ),
                NamedDataframe(df=clozapine(administration_method="Fast"), name="clozapine_fast"),
                NamedDataframe(df=clozapine(administration_method="PN"), name="clozapine_pn"),
                NamedDataframe(
                    df=clozapine(administration_method="Engangs"), name="clozapine_engangs"
                ),
                NamedDataframe(df=clozapine(administration_route="PO"), name="clozapine_po"),
                NamedDataframe(df=anxiolytics(), name="anxiolytics"),
                NamedDataframe(
                    df=anxiolytics(administration_method="Fast"), name="anxiolytics_fast"
                ),
                NamedDataframe(df=anxiolytics(administration_method="PN"), name="anxiolytics_pn"),
                NamedDataframe(
                    df=anxiolytics(administration_method="Engangs"), name="anxiolytics_engangs"
                ),
                NamedDataframe(
                    df=pregabaline(administration_method="Fast"), name="pregabaline_fast"
                ),
                NamedDataframe(df=pregabaline(administration_method="PN"), name="pregabaline_pn"),
                NamedDataframe(
                    df=pregabaline(administration_method="Engangs"), name="pregabaline_engangs"
                ),
                NamedDataframe(df=hypnotics(), name="hypnotics_and_sedatives"),
                NamedDataframe(
                    df=hypnotics(administration_method="Fast"), name="hypnotics_and_sedatives_fast"
                ),
                NamedDataframe(
                    df=hypnotics(administration_method="PN"), name="hypnotics_and_sedatives_pn"
                ),
                NamedDataframe(
                    df=hypnotics(administration_method="Engangs"),
                    name="hypnotics_and_sedatives_engangs",
                ),
                NamedDataframe(
                    df=hypnotics_and_rivotril(), name="hypnotics_and_sedatives_with_rivotril"
                ),
                NamedDataframe(
                    df=hypnotics_and_rivotril(administration_method="Fast"),
                    name="hypnotics_and_sedatives_with_rivotril_fast",
                ),
                NamedDataframe(
                    df=hypnotics_and_rivotril(administration_method="PN"),
                    name="hypnotics_and_sedatives_with_rivotril_pn",
                ),
                NamedDataframe(
                    df=hypnotics_and_rivotril(administration_method="Engangs"),
                    name="hypnotics_and_sedatives_with_rivotril_engangs",
                ),
                NamedDataframe(df=antidepressives(), name="antidepressives"),
                NamedDataframe(df=lithium(), name="lithium"),
                NamedDataframe(df=alcohol_abstinence(), name="alcohol_abstinence"),
                NamedDataframe(df=opioid_dependence(), name="opioid_dependence"),
                NamedDataframe(df=clozapine(), name="clozapine"),
                NamedDataframe(df=pregabaline(), name="pregabaline"),
                NamedDataframe(df=mood_stabilisers(), name="mood_stabilisers"),
                NamedDataframe(df=nervous_system_stimulants(), name="nervous_system_stimulants"),
            ),
            lookbehind_days=interval_days,
            aggregation_fns=resolve_multiple,
            fallback=[0],
        ).create_combinations()

        return psychiatric_medications

    def _get_schema_1_and_2_specs(
        self, resolve_multiple: list[AggregationFunType], interval_days: list[float]
    ) -> list[PredictorSpec]:
        """Get schema 1 and schema 2 coercion specs."""
        log.info("-------- Generating schema 1 and schema 2 coercion specs --------")

        coercion = PredictorGroupSpec(
            named_dataframes=(
                NamedDataframe(df=skema_1(), name="skema_1"),
                NamedDataframe(df=tvangsindlaeggelse(), name="tvangsindlaeggelse"),
                NamedDataframe(df=tvangstilbageholdelse(), name="tvangstilbageholdelse"),
                NamedDataframe(
                    df=paa_grund_af_farlighed(), name="paa_grund_af_farlighed"
                ),  # røde papirer
                NamedDataframe(
                    df=af_helbredsmaessige_grunde(), name="af_helbredsmaessige_grunde"
                ),  # gule papirer
                NamedDataframe(df=skema_2_without_nutrition(), name="skema_2_without_nutrition"),
                NamedDataframe(df=medicinering(), name="medicinering"),
                NamedDataframe(df=ect(), name="ect"),
                NamedDataframe(df=af_legemlig_lidelse(), name="af_legemlig_lidelse"),
            ),
            lookbehind_days=interval_days,
            aggregation_fns=resolve_multiple,
            fallback=[0],
        ).create_combinations()

        return coercion

    def _get_schema_1_and_2_current_status_specs(
        self, resolve_multiple: list[AggregationFunType], interval_days: list[float]
    ) -> list[PredictorSpec]:
        """Get "current" status of schema 1 and schema 2 coercion."""
        log.info("Generating schema 1 and schema 2 current status specs --------")

        coercion = PredictorGroupSpec(
            named_dataframes=(
                NamedDataframe(df=skema_1(unpack_to_intervals=True), name="skema_1"),
                NamedDataframe(
                    df=tvangsindlaeggelse(unpack_to_intervals=True), name="tvangsindlaeggelse"
                ),
                NamedDataframe(
                    df=tvangstilbageholdelse(unpack_to_intervals=True), name="tvangstilbageholdelse"
                ),
                NamedDataframe(
                    df=paa_grund_af_farlighed(unpack_to_intervals=True),
                    name="paa_grund_af_farlighed",
                ),  # røde papirer
                NamedDataframe(
                    df=af_helbredsmaessige_grunde(unpack_to_intervals=True),
                    name="af_helbredsmaessige_grunde",
                ),  # gule papirer
                NamedDataframe(
                    df=skema_2_without_nutrition(unpack_to_intervals=True),
                    name="skema_2_without_nutrition",
                ),
                NamedDataframe(df=medicinering(unpack_to_intervals=True), name="medicinering"),
                NamedDataframe(df=ect(unpack_to_intervals=True), name="ect"),
                NamedDataframe(
                    df=af_legemlig_lidelse(unpack_to_intervals=True), name="af_legemlig_lidelse"
                ),
            ),
            lookbehind_days=interval_days,
            aggregation_fns=resolve_multiple,
            fallback=[0],
        ).create_combinations()

        return coercion

    def _get_schema_3_specs(
        self, resolve_multiple: list[AggregationFunType], interval_days: list[float]
    ) -> list[PredictorSpec]:
        """Get schema 3 coercion specs."""
        log.info("-------- Generating schema 3 coercion specs --------")

        coercion = PredictorGroupSpec(
            named_dataframes=(
                NamedDataframe(df=skema_3(), name="skema_3"),
                NamedDataframe(df=fastholden(), name="fastholden"),
                NamedDataframe(df=baelte(), name="baelte"),
                NamedDataframe(df=remme(), name="remme"),
                NamedDataframe(df=farlighed(), name="farlighed"),
            ),
            lookbehind_days=interval_days,
            aggregation_fns=resolve_multiple,
            fallback=[0],
        ).create_combinations()

        return coercion

    def _get_forced_medication_specs(
        self, resolve_multiple: list[AggregationFunType], interval_days: list[float]
    ) -> list[PredictorSpec]:
        """Get forced medication coercion specs."""
        log.info("-------- Generating forced medication coercion specs --------")

        beroligende_medicin_df = PredictorGroupSpec(
            named_dataframes=(
                NamedDataframe(df=beroligende_medicin(), name="beroligende_medicin"),
            ),
            lookbehind_days=interval_days,
            aggregation_fns=resolve_multiple,
            fallback=[0],
        ).create_combinations()

        return beroligende_medicin_df

    def _get_structured_sfi_specs(
        self, resolve_multiple: list[AggregationFunType], interval_days: list[float]
    ) -> list[PredictorSpec]:
        """Get structured sfi specs."""
        log.info("-------- Generating structured sfi specs --------")

        structured_sfi = PredictorGroupSpec(
            named_dataframes=(
                NamedDataframe(df=broeset_violence_checklist(), name="broeset_violence_checklist"),
                NamedDataframe(df=selvmordsrisiko(), name="selvmordsrisiko"),
                NamedDataframe(df=hamilton_d17(), name="hamilton_d17"),
                NamedDataframe(df=mas_m(), name="mas_m"),
            ),
            lookbehind_days=interval_days,
            aggregation_fns=resolve_multiple,
            fallback=[np.nan],
        ).create_combinations()

        return structured_sfi

    def _get_temporary_leave_specs(
        self, resolve_multiple: list[AggregationFunType], interval_days: list[float]
    ) -> list[PredictorSpec]:
        """Get structured sfi specs."""
        log.info("-------- Generating temporary leave specs --------")

        temporary_leave_specs = PredictorGroupSpec(
            named_dataframes=(
                NamedDataframe(df=no_temporary_leave(), name="no_temporary_leave"),
                NamedDataframe(df=temporary_leave(), name="temporary_leave"),
                NamedDataframe(df=supervised_temporary_leave(), name="supervised_temporary_leave"),
                NamedDataframe(
                    df=unsupervised_temporary_leave(), name="unsupervised_temporary_leave"
                ),
            ),
            lookbehind_days=interval_days,
            aggregation_fns=resolve_multiple,
            fallback=[0],
        ).create_combinations()

        return temporary_leave_specs

    def _get_lab_result_specs(
        self, resolve_multiple: list[AggregationFunType], interval_days: list[float]
    ) -> list[PredictorSpec]:
        """Get lab result specs."""
        log.info("-------- Generating lab result specs --------")

        lab_results = PredictorGroupSpec(
            named_dataframes=(
                NamedDataframe(df=p_lithium(), name="p_lithium"),
                NamedDataframe(df=p_clozapine(), name="p_clozapine"),
                NamedDataframe(df=p_olanzapine(), name="p_olanzapine"),
                NamedDataframe(df=p_aripiprazol(), name="p_aripiprazol"),
                NamedDataframe(df=p_risperidone(), name="p_risperidone"),
                NamedDataframe(df=p_paliperidone(), name="p_paliperidone"),
                NamedDataframe(df=p_haloperidol(), name="p_haloperidol"),
                NamedDataframe(df=p_paracetamol(), name="p_paracetamol"),
                NamedDataframe(df=p_ethanol(), name="p_ethanol"),
                NamedDataframe(df=p_nortriptyline(), name="p_nortriptyline"),
                NamedDataframe(df=p_clomipramine(), name="p_clomipramine"),
                NamedDataframe(
                    df=cancelled_standard_lab_results(), name="cancelled_standard_lab_results"
                ),
            ),
            aggregation_fns=resolve_multiple,
            lookbehind_days=interval_days,
            fallback=[np.nan],
        ).create_combinations()

        return lab_results

    def _get_outcome_specs(self) -> list[OutcomeSpec]:
        """Generate outcome specs."""
        log.info("-------- Generating outcome specs --------")

        mechanical_restraint_spec = OutcomeSpec(
            timeseries_df=RestraintCohortDefiner.get_outcome_timestamps().to_pandas().assign(value=1)
            .rename(
                columns={
                    "first_mechanical_restraint": "timestamp",
                }
            )
            .dropna(subset="timestamp"),
            lookahead_days=2,
            aggregation_fn=boolean,
            fallback=0,
            incident=False,
            feature_base_name="mechanical_restraint",
        )

        return [mechanical_restraint_spec]

    def _get_temporal_predictor_specs(self) -> list[PredictorSpec]:
        """Generate predictor spec list."""
        log.info("-------- Generating temporal predictor specs --------")

        if self.min_set_for_debug:
            return [
                PredictorSpec(
                    feature_base_name="f0_disorders",
                    timeseries_df=f0_disorders(),
                    lookbehind_days=100,
                    aggregation_fn=boolean,
                    fallback=np.nan,
                    prefix=self.project_info.prefix.predictor,
                )
            ]

        resolve_multiple = [boolean, count]
        interval_days = [10.0, 30.0, 180.0, 365.0, 730.0]

        latest_weight_height_bmi = self._get_weight_and_height_specs(
            resolve_multiple=[latest], interval_days=interval_days
        )

        visits = self._get_visits_specs(
            resolve_multiple=[*resolve_multiple, summed], interval_days=interval_days
        )

        diagnoses = self._get_diagnoses_specs(
            resolve_multiple=[boolean], interval_days=interval_days
        )

        medications = self._get_medication_specs(
            resolve_multiple=resolve_multiple, interval_days=[1, 3, 7, *interval_days]
        )

        schema_1_schema_2_coercion = self._get_schema_1_and_2_specs(
            resolve_multiple=[*resolve_multiple, summed], interval_days=[7, *interval_days]
        )

        schema_1_schema_2_coercion_current_status = self._get_schema_1_and_2_current_status_specs(
            resolve_multiple=[boolean], interval_days=[1, 3]
        )

        schema_3_coercion = self._get_schema_3_specs(
            resolve_multiple=[*resolve_multiple, summed], interval_days=[730]
        )

        forced_medication_coercion = self._get_forced_medication_specs(
            resolve_multiple=resolve_multiple, interval_days=[730]
        )

        structured_sfi = self._get_structured_sfi_specs(
            resolve_multiple=[mean, maximum, minimum, change_per_day, variance],
            interval_days=[1, 3, 7, *interval_days],
        )

        temporary_leave = self._get_temporary_leave_specs(
            resolve_multiple=resolve_multiple, interval_days=[1, 3, 7, *interval_days]
        )

        lab_results = self._get_lab_result_specs(
            resolve_multiple=[maximum, minimum, mean, latest], interval_days=interval_days
        )

        return (
            latest_weight_height_bmi
            + visits
            + medications
            + diagnoses
            + schema_1_schema_2_coercion
            + schema_1_schema_2_coercion_current_status
            + schema_3_coercion
            + forced_medication_coercion
            + structured_sfi
            + temporary_leave
            + lab_results
        )

<<<<<<< HEAD
    def get_feature_specs(
        self,
    ) -> list[Union[StaticSpec, PredictorSpec, OutcomeSpec]]:
        """Get a spec set."""

        if self.min_set_for_debug:
            return self._get_outcome_specs()  # type: ignore
=======
    def get_feature_specs(self) -> list[Union[StaticSpec, PredictorSpec]]:
        """Get a spec set."""

        if self.min_set_for_debug:
            return self._get_lab_result_specs(resolve_multiple=[boolean], interval_days=[30])  # type: ignore
>>>>>>> feb918e7

        return self._get_static_predictor_specs() + self._get_temporal_predictor_specs() + self._get_outcome_specs()<|MERGE_RESOLUTION|>--- conflicted
+++ resolved
@@ -15,7 +15,6 @@
     summed,
     variance,
 )
-<<<<<<< HEAD
 from timeseriesflattener.feature_specs.group_specs import (
     NamedDataframe,
     PredictorGroupSpec,
@@ -30,12 +29,6 @@
     ProjectInfo,
 )
 from psycop.common.feature_generation.loaders.raw import sql_load
-=======
-from timeseriesflattener.feature_specs.group_specs import NamedDataframe, PredictorGroupSpec
-from timeseriesflattener.feature_specs.single_specs import PredictorSpec, StaticSpec
-
-from psycop.common.feature_generation.application_modules.project_setup import ProjectInfo
->>>>>>> feb918e7
 from psycop.common.feature_generation.loaders.raw.load_coercion import (
     af_helbredsmaessige_grunde,
     af_legemlig_lidelse,
@@ -649,7 +642,6 @@
             + lab_results
         )
 
-<<<<<<< HEAD
     def get_feature_specs(
         self,
     ) -> list[Union[StaticSpec, PredictorSpec, OutcomeSpec]]:
@@ -657,12 +649,5 @@
 
         if self.min_set_for_debug:
             return self._get_outcome_specs()  # type: ignore
-=======
-    def get_feature_specs(self) -> list[Union[StaticSpec, PredictorSpec]]:
-        """Get a spec set."""
-
-        if self.min_set_for_debug:
-            return self._get_lab_result_specs(resolve_multiple=[boolean], interval_days=[30])  # type: ignore
->>>>>>> feb918e7
 
         return self._get_static_predictor_specs() + self._get_temporal_predictor_specs() + self._get_outcome_specs()