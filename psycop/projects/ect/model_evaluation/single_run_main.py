--- conflicted
+++ resolved
@@ -97,14 +97,8 @@
     )
     MAIN_METRIC = "all_oof_BinaryAUROC"
 
-<<<<<<< HEAD
-
-    structured_text_experiment = "ECT-trunc-and-hp-structured_text-xgboost-no-lookbehind-filter"
-    structured_text_experiment_path = f"E:/shared_resources/ect/eval_runs/{structured_text_experiment}_best_run_evaluated_on_test"
-=======
     structured_text_experiment = "ECT-trunc-and-hp-structured_text-xgboost-no-lookbehind-filter"
     structured_text_experiment_path = f"E:/shared_resources/ect/eval_runs/{structured_text_experiment}_best_run_evaluated_on_geographic_test"
->>>>>>> edaccc4f
     structured_text_df = read_eval_df_from_disk(structured_text_experiment_path)
 
     # read other dfs
@@ -122,22 +116,6 @@
         "Structured + text": structured_text_df,
         
     }
-<<<<<<< HEAD
-    
-    save_dir =  Path(text_only_experiment_path + "/figures") 
-    save_dir.mkdir(parents=True, exist_ok=True)
-        
-    figure = single_run_main(
-        eval_df=text_only_df,
-        group_auroc_experiments=ExperimentWithNames(feature_set_eval_dfs),
-        desired_positive_rate=0.02,
-        outcome_label="ECT",
-        first_letter_index=0,
-    )
-
-    figure.savefig(save_dir / "ect_main_plot.png")
- 
-=======
 
     feature_sets = ["structured_only", "text_only", "structured_text"]
 
@@ -159,5 +137,4 @@
             first_letter_index=0,
         )
 
-        figure.savefig(save_dir / "ect_main_plot.png")
->>>>>>> edaccc4f
+        figure.savefig(save_dir / "ect_main_plot.png")