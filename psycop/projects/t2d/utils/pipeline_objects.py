import json
import pickle
from collections.abc import Sequence
from dataclasses import dataclass
from pathlib import Path
from typing import Any, Literal, Optional

import pandas as pd
import polars as pl
from sklearn.pipeline import Pipeline

from psycop.common.global_utils.paths import OVARTACI_SHARED_DIR
from psycop.common.model_training.config_schemas.conf_utils import FullConfigSchema
from psycop.common.model_training.training_output.dataclasses import EvalDataset

EVAL_ROOT = Path(__file__).parent.parent / "outputs_for_publishing"


def load_file_from_pkl(file_path: Path) -> Any:
    with file_path.open("rb") as f:
        return pickle.load(f)


def df_to_eval_dataset(
    df: pd.DataFrame,
    custom_columns: Optional[Sequence[str]],
) -> EvalDataset:
    """Convert dataframe to EvalDataset."""
    return EvalDataset(
        ids=df["ids"],
        y=df["y"],
        y_hat_probs=df["y_hat_probs"],
        pred_timestamps=df["pred_timestamps"],
        outcome_timestamps=df["outcome_timestamps"],
        age=df["age"],
        is_female=df["is_female"],
        exclusion_timestamps=df["exclusion_timestamps"],
        pred_time_uuids=df["pred_time_uuids"],
        custom_columns={col: df[col] for col in custom_columns}
        if custom_columns
        else None,
    )


@dataclass
class RunGroup:
    name: str

    @property
    def group_dir(self) -> Path:
        return Path(f"E:/shared_resources/t2d/model_eval/{self.name}")

    @property
    def flattened_ds_dir(self) -> Path:
        oldest_run = min(self.group_dir.iterdir(), key=lambda f: f.stat().st_mtime)

        config_path = oldest_run / "cfg.json"

        with config_path.open() as f:
            config_str = json.load(f)
            config_dict = json.loads(config_str)

        return Path(config_dict["data"]["dir"])

    @property
    def all_runs_performance_df(self) -> pd.DataFrame:
        run_performance_files = self.group_dir.glob("*.parquet")

        concatenated_performance_df = pd.concat(
            pd.read_parquet(parquet_file) for parquet_file in run_performance_files
        )

        return concatenated_performance_df

    def get_best_runs_by_lookahead(self) -> pl.DataFrame:
        df = pl.from_pandas(self.all_runs_performance_df)

        return (
            df.groupby(["lookahead_days", "model_name"])
            .agg(pl.all().sort_by("roc_auc", descending=True).first())
            .sort(["model_name", "lookahead_days"])
        )


SplitNames = Literal["train", "test", "val"]


@dataclass
class PipelineInputs:
    group: RunGroup
    eval_dir: Path
    additional_cfg_keys: dict[str, dict[str, Any]] | None

    def get_cfg_as_json(self) -> dict[str, Any]:
        # Load json
        path = self.eval_dir / "cfg.json"
        source_json = json.loads(json.loads(path.read_text()))

        if self.additional_cfg_keys:
            for k in self.additional_cfg_keys:
                source_v = source_json[k]
                additional_v = self.additional_cfg_keys[k]
<<<<<<< HEAD
                result_v = source_v.update(additional_v)
                source_json.update(result_v)

=======
                result_v = source_v.update(additional_v)                
                source_json.update(result_v)
        
>>>>>>> 9937a555
        return source_json

    def _get_flattened_split_path(self, split: SplitNames) -> Path:
        matches = list(self.group.flattened_ds_dir.glob(f"*{split}*.parquet"))

        if len(matches) > 1:
            raise ValueError("More than one matching split file found")
        return matches[0]

    def get_flattened_split_as_pd(self, split: SplitNames) -> pd.DataFrame:
        return pd.read_parquet(self._get_flattened_split_path(split=split))

    def get_flattened_split_as_lazyframe(self, split: SplitNames) -> pl.LazyFrame:
        return pl.scan_parquet(self._get_flattened_split_path(split=split))

    @property
    def cfg(self) -> FullConfigSchema:
        """
        Loads the config object for the given pipeline.
        Loading the json instead of the .pkl makes us independent
            of whether the imports in psycop-common model-training have changed

        Args:
            extension_dict: Add this dict to the cfg object. Helpful when the cfg object has changed, e.g. a parameter has been added, and you want to add that parameter without changing the full cfg.

        TODO: Note that this means assigning to the cfg property does nothing, since it's recomputed every time it's called
        """
        pipeline_dict = self.get_cfg_as_json()

        if "project_path" not in pipeline_dict["project"].keys():
            pipeline_dict["project"]["project_path"] = OVARTACI_SHARED_DIR / "t2d"

        return FullConfigSchema.parse_obj(pipeline_dict)


@dataclass
class PipelineOutputs:
    name: str
    group: RunGroup
    dir_path: Path

    def get_eval_dataset(
        self,
        custom_columns: Optional[Sequence[str]] = None,
    ) -> EvalDataset:
        df = pd.read_parquet(self.dir_path / "evaluation_dataset.parquet")

        eval_dataset = df_to_eval_dataset(df, custom_columns=custom_columns)

        return eval_dataset

    def get_auroc(self) -> float:
        df = self.group.all_runs_performance_df
        self_run = df[df["run_name"] == self.name]
        return self_run["roc_auc"].iloc[0]

    @property
    def pipe(self) -> Pipeline:
        return load_file_from_pkl(self.dir_path / "pipe.pkl")


@dataclass
class T2DArtifactNames:
    main_performance_figure: str = "t2d_main_performance_figure.png"
    main_robustness_figure: str = "t2d_main_robustness.png"
    performance_by_ppr: str = "t2d_performance_by_ppr.xlsx"


class PaperOutputPaths:
    def __init__(self, artifact_path: Path, create_output_paths_on_init: bool = True):
        self.artifact = artifact_path
        self.tables = self.artifact / "tables"
        self.figures = self.artifact / "figures"
        self.estimates = self.artifact / "estimates"

        if create_output_paths_on_init:
            for path in [self.artifact, self.tables, self.figures, self.estimates]:
                path.mkdir(parents=True, exist_ok=True)


class PaperOutputSettings:
    def __init__(
        self,
        name: str,
        pos_rate: float,
        model_type: str,
        lookahead_days: int,
        artifact_root: Optional[Path] = None,
        create_output_paths_on_init: bool = True,
    ):
        self.name = name
        self.pos_rate = pos_rate
        artifact_root = EVAL_ROOT if artifact_root is None else artifact_root
        self.artifact_path = (
            artifact_root / f"{lookahead_days}_{model_type}_{self.name}"
        )
        self.artifact_names = T2DArtifactNames()
        self.paths = PaperOutputPaths(
            self.artifact_path,
            create_output_paths_on_init=create_output_paths_on_init,
        )


class T2DPipelineRun:
    def __init__(
        self,
        name: str,
        group: RunGroup,
        pos_rate: float,
        additional_cfg_keys: dict[str, Any] | None = None,
        paper_outputs_path: Optional[Path] = None,
        create_output_paths_on_init: bool = True,
        additional_cfg_keys: dict[str, Any],
    ):
        self.name = name
        self.group = group
        pipeline_output_dir = self.group.group_dir / self.name

<<<<<<< HEAD
        self.inputs = PipelineInputs(
            group=group,
            eval_dir=pipeline_output_dir,
            additional_cfg_keys=additional_cfg_keys,
        )
=======
        self.inputs = PipelineInputs(group=group, eval_dir=pipeline_output_dir, additional_cfg_keys=additional_cfg_keys)
>>>>>>> 9937a555
        self.pipeline_outputs = PipelineOutputs(
            group=group,
            dir_path=pipeline_output_dir,
            name=self.name,
        )
        self.paper_outputs = PaperOutputSettings(
            name=name,
            pos_rate=pos_rate,
            artifact_root=paper_outputs_path,
            lookahead_days=self.inputs.cfg.preprocessing.pre_split.min_lookahead_days,
            model_type=self.model_type,
            create_output_paths_on_init=create_output_paths_on_init,
        )

    @property
    def model_type(self) -> str:
        return self.inputs.cfg.model.name<|MERGE_RESOLUTION|>--- conflicted
+++ resolved
@@ -100,15 +100,9 @@
             for k in self.additional_cfg_keys:
                 source_v = source_json[k]
                 additional_v = self.additional_cfg_keys[k]
-<<<<<<< HEAD
                 result_v = source_v.update(additional_v)
                 source_json.update(result_v)
 
-=======
-                result_v = source_v.update(additional_v)                
-                source_json.update(result_v)
-        
->>>>>>> 9937a555
         return source_json
 
     def _get_flattened_split_path(self, split: SplitNames) -> Path:
@@ -227,15 +221,11 @@
         self.group = group
         pipeline_output_dir = self.group.group_dir / self.name
 
-<<<<<<< HEAD
         self.inputs = PipelineInputs(
             group=group,
             eval_dir=pipeline_output_dir,
             additional_cfg_keys=additional_cfg_keys,
         )
-=======
-        self.inputs = PipelineInputs(group=group, eval_dir=pipeline_output_dir, additional_cfg_keys=additional_cfg_keys)
->>>>>>> 9937a555
         self.pipeline_outputs = PipelineOutputs(
             group=group,
             dir_path=pipeline_output_dir,
