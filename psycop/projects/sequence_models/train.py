--- conflicted
+++ resolved
@@ -35,6 +35,7 @@
 from psycop.common.sequence_models.embedders import BEHRTEmbedder
 from psycop.common.sequence_models.tasks import BEHRTForMaskedLM
 
+
 @dataclass
 class ModelConfig:
     d_model: int = 288
@@ -108,20 +109,14 @@
     emb.fit(patients=patients, add_mask_token=True)
 
     encoder_layer = nn.TransformerEncoderLayer(
-<<<<<<< HEAD
-        d_model=config.d_model,
-        nhead=config.nhead,
-        dim_feedforward=config.dim_feedforward,
-        batch_first=True, 
-=======
         d_model=config.model_config.d_model,
         nhead=config.model_config.n_heads,
         dim_feedforward=config.model_config.dim_feedforward,
+        batch_first=True,
     )
     encoder = nn.TransformerEncoder(
         encoder_layer,
         num_layers=config.model_config.num_layers,
->>>>>>> 54515750
     )
 
     # this includes the loss and the MLM head
