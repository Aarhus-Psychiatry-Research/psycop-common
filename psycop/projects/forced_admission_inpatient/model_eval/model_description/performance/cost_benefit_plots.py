--- conflicted
+++ resolved
@@ -409,11 +409,5 @@
     )
 
     fa_cost_benefit_by_ratio_and_ppr(
-<<<<<<< HEAD
-        run=get_best_eval_pipeline(),
-        per_true_positive=False,
-        cost_benefit_ratios=[40, 20, 10, 6, 3],
-=======
         run=get_best_eval_pipeline(), per_true_positive=True, cost_benefit_ratios=[40, 20, 10, 6, 3]
->>>>>>> 719e9b00
     )