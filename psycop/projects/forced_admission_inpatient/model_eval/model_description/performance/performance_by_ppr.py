--- conflicted
+++ resolved
@@ -31,11 +31,7 @@
 
 
 def _get_number_of_outcome_events_with_at_least_one_true_positve(
-<<<<<<< HEAD
-    eval_dataset: EvalDataset, positive_rate: float,
-=======
     eval_dataset: EvalDataset, positive_rate: float, min_alert_days: None | int = 30
->>>>>>> 719e9b00
 ) -> float:
     """Get number of outcomes with a prediction time that has at least one true positive prediction.
 
