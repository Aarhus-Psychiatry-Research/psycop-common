--- conflicted
+++ resolved
@@ -10,12 +10,6 @@
 )
 
 
-<<<<<<< HEAD
-BEST_EVAL_PIPELINE = test_selected_model_pipeline(
-    pipeline_to_test=BEST_DEV_PIPELINE,
-    datasets_for_evaluation=["val"],
-)
-=======
 def get_best_dev_pipeline() -> PipelineRun:
     return PipelineRun(
         group=DEVELOPMENT_GROUP,
@@ -32,5 +26,4 @@
     return test_selected_model_pipeline(
         pipeline_to_test=get_best_dev_pipeline(),
         splits_for_evaluation=["val_with_washout"],
-    )
->>>>>>> ced748f3
+    )