"""Script for mapping the forced admission data from the SEI data to
the more finegrained MidtEPJ admission data
"""

import pandas as pd

from psycop.common.feature_generation.loaders.raw.sql_load import sql_load


def get_forced_admissions() -> pd.DataFrame:
    # Load coercion data
    view = "[FOR_tvang_alt_hele_kohorten_inkl_2021_feb2022]"
    cols_to_keep = "datotid_start_sei, datotid_slut_sei, dw_ek_borger, typetekst_sei"

    sql = "SELECT " + cols_to_keep + " FROM [fct]." + view
    sql += "WHERE datotid_start_sei > '2012-01-01' AND typetekst_sei = 'Tvangsindlæggelse'"

    forced_admissions = pd.DataFrame(sql_load(sql)).drop_duplicates()  # type: ignore
    forced_admissions[["datotid_start_sei", "datotid_slut_sei"]] = forced_admissions[  # type: ignore
        ["datotid_start_sei", "datotid_slut_sei"]
    ].apply(pd.to_datetime)

    return forced_admissions  # type: ignore


def forced_admissions_onset_timestamps(
    timestamps_only: bool = False, timestamp_as_value_col: bool = False
) -> pd.DataFrame:
    # Load forced_admissions data
    view = "[forced_admissions_processed_2012_2021]"
    cols_to_keep = "dw_ek_borger, datotid_start_sei"

    sql = "SELECT " + cols_to_keep + " FROM [fct]." + view

<<<<<<< HEAD
    forced_admissions = pd.DataFrame(sql_load(sql)).drop_duplicates()  # type: ignore
=======
    forced_admissions = pd.DataFrame(sql_load(sql, n_rows=None)).drop_duplicates()  # type: ignore
>>>>>>> caa3fa83

    forced_admissions = forced_admissions.rename(  # type: ignore
        columns={"datotid_start_sei": "timestamp"}
    )

    if timestamp_as_value_col:
        forced_admissions["value"] = forced_admissions["timestamp"].copy()
    else:
        forced_admissions["value"] = 1

    if timestamps_only:
        return forced_admissions[["dw_ek_borger", "timestamp"]]

    return forced_admissions


def forced_admissions_end_timestamps() -> pd.DataFrame:
    # Load forced_admissions data
    view = "[forced_admissions_processed_2012_2021]"
    cols_to_keep = "dw_ek_borger, datotid_slut_sei"

    sql = "SELECT " + cols_to_keep + " FROM [fct]." + view

<<<<<<< HEAD
    forced_admissions = pd.DataFrame(sql_load(sql)).drop_duplicates()  # type: ignore
=======
    forced_admissions = pd.DataFrame(sql_load(sql, n_rows=None)).drop_duplicates()  # type: ignore
>>>>>>> caa3fa83

    forced_admissions = forced_admissions.rename(  # type: ignore
        columns={"datotid_slut_sei": "timestamp"}
    )

    return forced_admissions


if __name__ == "__main__":
    get_forced_admissions()
    forced_admissions_end_timestamps()<|MERGE_RESOLUTION|>--- conflicted
+++ resolved
@@ -32,11 +32,7 @@
 
     sql = "SELECT " + cols_to_keep + " FROM [fct]." + view
 
-<<<<<<< HEAD
-    forced_admissions = pd.DataFrame(sql_load(sql)).drop_duplicates()  # type: ignore
-=======
     forced_admissions = pd.DataFrame(sql_load(sql, n_rows=None)).drop_duplicates()  # type: ignore
->>>>>>> caa3fa83
 
     forced_admissions = forced_admissions.rename(  # type: ignore
         columns={"datotid_start_sei": "timestamp"}
@@ -60,11 +56,7 @@
 
     sql = "SELECT " + cols_to_keep + " FROM [fct]." + view
 
-<<<<<<< HEAD
-    forced_admissions = pd.DataFrame(sql_load(sql)).drop_duplicates()  # type: ignore
-=======
     forced_admissions = pd.DataFrame(sql_load(sql, n_rows=None)).drop_duplicates()  # type: ignore
->>>>>>> caa3fa83
 
     forced_admissions = forced_admissions.rename(  # type: ignore
         columns={"datotid_slut_sei": "timestamp"}
