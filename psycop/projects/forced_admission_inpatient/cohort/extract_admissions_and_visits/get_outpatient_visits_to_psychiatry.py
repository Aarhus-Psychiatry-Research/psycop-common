"""
Script for obtaining and writing all admission  and discharge timestamps
for all admissions from 2012-2022. Handles LPR2 to LPR3 transition, duplicates
and short term readmissions
"""

from datetime import timedelta

import pandas as pd

from psycop.common.feature_generation.loaders.raw.sql_load import sql_load


def get_outpatient_visits_to_psychiatry() -> pd.DataFrame:
    # Load all physical visits data
    view = "[FOR_besoeg_fysiske_fremmoeder_inkl_2021_feb2022]"
    cols_to_keep = "datotid_start, datotid_slut, dw_ek_borger, psykambbesoeg AS pt_type"

    sql = "SELECT " + cols_to_keep + " FROM [fct]." + view
    sql += "WHERE datotid_start > '2012-01-01' AND psykambbesoeg = 1"

<<<<<<< HEAD
    df = pd.DataFrame(sql_load(sql))  # type: ignore
=======
    df = pd.DataFrame(sql_load(sql, n_rows=None))  # type: ignore
>>>>>>> caa3fa83

    df[["datotid_start", "datotid_slut"]] = df[["datotid_start", "datotid_slut"]].apply(
        pd.to_datetime
    )

    # Subtract 1 day from datotid_slut in ambulant dates because we want to make predictions one day prior to visit
    df["datotid_predict"] = df["datotid_start"] - timedelta(days=1)  # type: ignore

    df = df.drop_duplicates(subset=["dw_ek_borger", "datotid_predict"])

    return df[["dw_ek_borger", "datotid_predict"]]  # type: ignore


def outpatient_visits_timestamps() -> pd.DataFrame:
    # Load forced_admissions data
    view = "[all_outpatient_visits_processed_2012_2021]"

    sql = "SELECT * FROM [fct]." + view

    outpatient_visits = pd.DataFrame(sql_load(sql))  # type: ignore

    outpatient_visits = outpatient_visits.rename(columns={"datotid_predict": "timestamp"})

    return outpatient_visits


if __name__ == "__main__":
    get_outpatient_visits_to_psychiatry()<|MERGE_RESOLUTION|>--- conflicted
+++ resolved
@@ -19,11 +19,7 @@
     sql = "SELECT " + cols_to_keep + " FROM [fct]." + view
     sql += "WHERE datotid_start > '2012-01-01' AND psykambbesoeg = 1"
 
-<<<<<<< HEAD
-    df = pd.DataFrame(sql_load(sql))  # type: ignore
-=======
     df = pd.DataFrame(sql_load(sql, n_rows=None))  # type: ignore
->>>>>>> caa3fa83
 
     df[["datotid_start", "datotid_slut"]] = df[["datotid_start", "datotid_slut"]].apply(
         pd.to_datetime
