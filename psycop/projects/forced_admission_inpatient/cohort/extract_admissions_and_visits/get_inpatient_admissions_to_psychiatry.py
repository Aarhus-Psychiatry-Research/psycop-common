--- conflicted
+++ resolved
@@ -60,11 +60,7 @@
 
     sql = "SELECT " + cols_to_keep + " FROM [fct]." + view
 
-<<<<<<< HEAD
-    admissions_discharge_timestamps = pd.DataFrame(sql_load(sql))  # type: ignore
-=======
     admissions_discharge_timestamps = pd.DataFrame(sql_load(sql, n_rows=None))  # type: ignore
->>>>>>> caa3fa83
 
     admissions_discharge_timestamps = admissions_discharge_timestamps.rename(
         columns={"datotid_slut": "timestamp"}
