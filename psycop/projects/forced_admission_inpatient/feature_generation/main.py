"""Main feature generation."""

import logging
import sys
import warnings
from pathlib import Path
from typing import Literal

from psycop.common.feature_generation.application_modules.chunked_feature_generation import (
    ChunkedFeatureGenerator,
)
from psycop.common.feature_generation.application_modules.describe_flattened_dataset import (
    save_flattened_dataset_description_to_disk,
)
from psycop.common.feature_generation.application_modules.flatten_dataset import (
    create_flattened_dataset,
)
from psycop.common.feature_generation.application_modules.loggers import (
    init_root_logger,
)
from psycop.common.feature_generation.application_modules.project_setup import (
    ProjectInfo,
    init_wandb,
)
from psycop.common.feature_generation.application_modules.save_dataset_to_disk import (
    split_and_save_dataset_to_disk,
)
from psycop.common.feature_generation.application_modules.wandb_utils import (
    wandb_alert_on_exception,
)
from psycop.common.global_utils.paths import OVARTACI_SHARED_DIR
from psycop.projects.forced_admission_inpatient.cohort.forced_admissions_inpatient_cohort_definition import (
    ForcedAdmissionsInpatientCohortDefiner,
)
from psycop.projects.forced_admission_inpatient.feature_generation.modules.specify_features import (
    FeatureSpecifier,
)
from psycop.projects.forced_admission_inpatient.feature_generation.modules.specify_text_features import (
    TextFeatureSpecifier,
)

log = logging.getLogger()
warnings.simplefilter(action="ignore", category=RuntimeWarning)


@wandb_alert_on_exception
def main(
    add_text_features: bool = True,
    min_set_for_debug: bool = False,
    limited_feature_set: bool = False,
    lookbehind_180d_mean: bool = False,
    generate_in_chunks: bool = True,
    feature_set_name: str | None = None,
    text_embedding_method: Literal["tfidf", "sentence_transformer", "both"] = "both",
    chunksize: int = 10,
) -> Path:
    """Main function for loading, generating and evaluating a flattened
    dataset."""

    if feature_set_name:
        feature_set_dir = project_info.flattened_dataset_dir / feature_set_name
    else:
        feature_set_dir = project_info.flattened_dataset_dir

    if Path.exists(feature_set_dir):
        while True:
            response = input(
                f"The path '{feature_set_dir}' already exists. Do you want to potentially overwrite the contents of this folder with new feature sets? (yes/no): ",
            )

            if response.lower() not in ["yes", "y", "no", "n"]:
                print("Invalid response. Please enter 'yes/y' or 'no/n'.")
            if response.lower() in ["no", "n"]:
                print("Process stopped.")
                return feature_set_dir
            if response.lower() in ["yes", "y"]:
                print(f"Folder '{feature_set_dir}' will be overwritten.")
                break

    feature_specs = FeatureSpecifier(
        project_info=project_info,
        min_set_for_debug=min_set_for_debug,  # Remember to set to False when generating full dataset
        limited_feature_set=limited_feature_set,
        lookbehind_180d_mean=lookbehind_180d_mean,
    ).get_feature_specs()

    if add_text_features:
        text_feature_specs = TextFeatureSpecifier(
            project_info=project_info,
            min_set_for_debug=min_set_for_debug,  # Remember to set to False when generating full dataset
        ).get_text_feature_specs(
            embedding_method=text_embedding_method,
        )  # type: ignore

        feature_specs += text_feature_specs

    if generate_in_chunks:
        flattened_df = ChunkedFeatureGenerator.create_flattened_dataset_with_chunking(
            project_info=project_info,
            eligible_prediction_times=ForcedAdmissionsInpatientCohortDefiner.get_filtered_prediction_times_bundle(washout_on_prior_forced_admissions=False).prediction_times.to_pandas(),
            feature_specs=feature_specs,  # type: ignore
            chunksize=chunksize,
        )

    else:
        flattened_df = create_flattened_dataset(
            feature_specs=feature_specs,  # type: ignore
            prediction_times_df=ForcedAdmissionsInpatientCohortDefiner.get_filtered_prediction_times_bundle(washout_on_prior_forced_admissions=False).prediction_times.to_pandas(),
            drop_pred_times_with_insufficient_look_distance=False,
            project_info=project_info,
        )

    split_and_save_dataset_to_disk(
        flattened_df=flattened_df,
        project_info=project_info,
        feature_set_dir=feature_set_dir,
    )

    save_flattened_dataset_description_to_disk(
        project_info=project_info,
        feature_specs=feature_specs,  # type: ignore
        feature_set_dir=feature_set_dir,
    )
    return feature_set_dir


if __name__ == "__main__":
    # Run elements that are required before wandb init first,
    # then run the rest in main so you can wrap it all in
    # wandb_alert_on_exception, which will send a slack alert
    # if you have wandb alerts set up in wandb
    project_info = ProjectInfo(
        project_name="forced_admissions_inpatient",
        project_path=OVARTACI_SHARED_DIR / "forced_admissions_inpatient",
    )

    init_root_logger(project_info=project_info)

    log.info(
        f"Stdout level is {logging.getLevelName(log.level)}",
    )  # pylint: disable=logging-fstring-interpolation
    log.debug("Debugging is still captured in the log file")

    # Use wandb to keep track of your dataset generations
    # Makes it easier to find paths on wandb, as well as
    # allows monitoring and automatic slack alert on failure
    # allows monitoring and automatic slack alert on failure
    if sys.platform == "win32":
        (Path(__file__).resolve().parents[0] / "wandb" / "debug-cli.onerm").mkdir(
            exist_ok=True,
            parents=True,
        )

    init_wandb(
        project_info=project_info,
    )

    main(
        add_text_features=False,
<<<<<<< HEAD
        min_set_for_debug=False,
        limited_feature_set=True,
        lookbehind_180d_mean=False,
        feature_set_name="no_washout_feature_sets/limited_feature_set_no_washout",
        generate_in_chunks=False,
    )

    main(
        add_text_features=True,
        min_set_for_debug=False,
        limited_feature_set=False,
        lookbehind_180d_mean=False,
        feature_set_name="no_washout_feature_sets/full_feature_set_with_sentence_transformers_and_tfidf_750_no_washout",
=======
        min_set_for_debug=False,
        limited_feature_set=False,
        lookbehind_180d_mean=True,
        feature_set_name="feature_set_lookbehind_180d_mean_no_text",
        generate_in_chunks=False,
    )

    main(
        add_text_features=True,
        min_set_for_debug=False,
        limited_feature_set=False,
        lookbehind_180d_mean=False,
        feature_set_name="full_feature_set_with_sentence_transformers_and_tfidf_750",
>>>>>>> e3770f84
        generate_in_chunks=True,
    )<|MERGE_RESOLUTION|>--- conflicted
+++ resolved
@@ -156,35 +156,10 @@
     )
 
     main(
-        add_text_features=False,
-<<<<<<< HEAD
-        min_set_for_debug=False,
-        limited_feature_set=True,
-        lookbehind_180d_mean=False,
-        feature_set_name="no_washout_feature_sets/limited_feature_set_no_washout",
-        generate_in_chunks=False,
-    )
-
-    main(
-        add_text_features=True,
-        min_set_for_debug=False,
-        limited_feature_set=False,
-        lookbehind_180d_mean=False,
-        feature_set_name="no_washout_feature_sets/full_feature_set_with_sentence_transformers_and_tfidf_750_no_washout",
-=======
-        min_set_for_debug=False,
-        limited_feature_set=False,
-        lookbehind_180d_mean=True,
-        feature_set_name="feature_set_lookbehind_180d_mean_no_text",
-        generate_in_chunks=False,
-    )
-
-    main(
         add_text_features=True,
         min_set_for_debug=False,
         limited_feature_set=False,
         lookbehind_180d_mean=False,
         feature_set_name="full_feature_set_with_sentence_transformers_and_tfidf_750",
->>>>>>> e3770f84
         generate_in_chunks=True,
     )