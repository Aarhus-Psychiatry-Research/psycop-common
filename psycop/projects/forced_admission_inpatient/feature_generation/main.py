--- conflicted
+++ resolved
@@ -165,13 +165,8 @@
     main(
         add_text_features=True,
         min_set_for_debug=False,
-<<<<<<< HEAD
         limited_feature_set=False,
         lookbehind_180d_mean=True,
         feature_set_name="feature_set_lookbehind_180d_mean_no_text",
         generate_in_chunks=False,
-=======
-        feature_set_name="full_feature_set_with_sentence_transformer_and_tfidf_750",
-        generate_in_chunks=True,
->>>>>>> d0977baa
     )