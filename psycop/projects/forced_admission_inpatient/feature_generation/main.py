"""Main feature generation."""

import logging
import sys
import warnings
from pathlib import Path

from psycop.common.feature_generation.application_modules.chunked_feature_generation import (
    ChunkedFeatureGenerator,
)
from psycop.common.feature_generation.application_modules.describe_flattened_dataset import (
    save_flattened_dataset_description_to_disk,
)
from psycop.common.feature_generation.application_modules.flatten_dataset import (
    create_flattened_dataset,
)
from psycop.common.feature_generation.application_modules.loggers import (
    init_root_logger,
)
from psycop.common.feature_generation.application_modules.project_setup import (
    ProjectInfo,
    init_wandb,
)
from psycop.common.feature_generation.application_modules.save_dataset_to_disk import (
    split_and_save_dataset_to_disk,
)
from psycop.common.feature_generation.application_modules.wandb_utils import (
    wandb_alert_on_exception,
)
from psycop.common.feature_generation.loaders.raw.load_moves import (
    load_move_into_rm_for_exclusion,
)
from psycop.common.global_utils.paths import OVARTACI_SHARED_DIR
from psycop.projects.forced_admission_inpatient.feature_generation.modules.loaders.load_forced_admissions_dfs_with_prediction_times_and_outcome import (
    forced_admissions_inpatient,
)
from psycop.projects.forced_admission_inpatient.feature_generation.modules.specify_features import (
    FeatureSpecifier,
)
from psycop.projects.forced_admission_inpatient.feature_generation.modules.specify_text_features import (
    TextFeatureSpecifier,
)
from psycop.projects.forced_admission_inpatient.feature_generation.modules.utils import (
    add_outcome_col,
)

log = logging.getLogger()
warnings.simplefilter(action="ignore", category=RuntimeWarning)


@wandb_alert_on_exception
<<<<<<< HEAD
def main(
    add_text_features: bool = True,
    min_set_for_debug: bool = False,
    limited_feature_set: bool = True,
    generate_in_chunks: bool = True,
    chunksize: int = 10,
):
=======
def main(feature_set_name: str | None = None) -> Path:
>>>>>>> 03e0b320
    """Main function for loading, generating and evaluating a flattened
    dataset."""
    feature_specs = FeatureSpecifier(
        project_info=project_info,
<<<<<<< HEAD
        min_set_for_debug=min_set_for_debug,  # Remember to set to False when generating full dataset
        limited_feature_set=limited_feature_set,
=======
        min_set_for_debug=True,  # Remember to set to False when generating full dataset
        limited_feature_set=False,
>>>>>>> 03e0b320
    ).get_feature_specs()

    if add_text_features:
        text_feature_specs = TextFeatureSpecifier(
            project_info=project_info,
            min_set_for_debug=min_set_for_debug,  # Remember to set to False when generating full dataset
        ).get_text_feature_specs()

        feature_specs += text_feature_specs

    if generate_in_chunks:
        flattened_df = ChunkedFeatureGenerator.create_flattened_dataset_with_chunking(
            project_info=project_info,
            eligible_prediction_times=forced_admissions_inpatient(
                timestamps_only=True,
            ),
            feature_specs=feature_specs,  # type: ignore
            chunksize=chunksize,
            quarantine_df=load_move_into_rm_for_exclusion(),
            quarantine_days=720,
        )

    else:
        flattened_df = create_flattened_dataset(
            feature_specs=feature_specs,  # type: ignore
            prediction_times_df=forced_admissions_inpatient(
                timestamps_only=True,
            ),
            drop_pred_times_with_insufficient_look_distance=False,
            project_info=project_info,
            quarantine_df=load_move_into_rm_for_exclusion(),
            quarantine_days=720,
        )

    flattened_df = add_outcome_col(
        flattened_df=flattened_df,
        visit_type="inpatient",
    )

    if feature_set_name:
        feature_set_dir = project_info.flattened_dataset_dir / feature_set_name
    else:
        feature_set_dir = project_info.flattened_dataset_dir

    if Path.exists(feature_set_dir):
        while True:
            response = input(
                f"The path '{feature_set_dir}' already exists. Do you want to potentially overwrite the contents of this folder with new feature sets? (yes/no): ",
            )

            if response.lower() not in ["yes", "y", "no", "n"]:
                print("Invalid response. Please enter 'yes/y' or 'no/n'.")
            if response.lower() in ["no", "n"]:
                print("Process stopped.")
                return feature_set_dir
            if response.lower() in ["yes", "y"]:
                print(f"Folder '{feature_set_dir}' will be overwritten.")
                break

    split_and_save_dataset_to_disk(
        flattened_df=flattened_df,
        project_info=project_info,
        feature_set_dir=feature_set_dir,
    )

    save_flattened_dataset_description_to_disk(
        project_info=project_info,
        feature_specs=feature_specs,  # type: ignore
        feature_set_dir=feature_set_dir,
    )
    return feature_set_dir


if __name__ == "__main__":
    # Run elements that are required before wandb init first,
    # then run the rest in main so you can wrap it all in
    # wandb_alert_on_exception, which will send a slack alert
    # if you have wandb alerts set up in wandb
    project_info = ProjectInfo(
        project_name="forced_admissions_inpatient",
        project_path=OVARTACI_SHARED_DIR / "forced_admissions_inpatient",
    )

    init_root_logger(project_info=project_info)

    log.info(
        f"Stdout level is {logging.getLevelName(log.level)}",
    )  # pylint: disable=logging-fstring-interpolation
    log.debug("Debugging is still captured in the log file")

    # Use wandb to keep track of your dataset generations
    # Makes it easier to find paths on wandb, as well as
    # allows monitoring and automatic slack alert on failure
    # allows monitoring and automatic slack alert on failure
    if sys.platform == "win32":
        (Path(__file__).resolve().parents[0] / "wandb" / "debug-cli.onerm").mkdir(
            exist_ok=True,
            parents=True,
        )

    init_wandb(
        project_info=project_info,
    )

    main(feature_set_name="min_dataset_for_debug")<|MERGE_RESOLUTION|>--- conflicted
+++ resolved
@@ -49,7 +49,6 @@
 
 
 @wandb_alert_on_exception
-<<<<<<< HEAD
 def main(
     add_text_features: bool = True,
     min_set_for_debug: bool = False,
@@ -57,20 +56,12 @@
     generate_in_chunks: bool = True,
     chunksize: int = 10,
 ):
-=======
-def main(feature_set_name: str | None = None) -> Path:
->>>>>>> 03e0b320
     """Main function for loading, generating and evaluating a flattened
     dataset."""
     feature_specs = FeatureSpecifier(
         project_info=project_info,
-<<<<<<< HEAD
         min_set_for_debug=min_set_for_debug,  # Remember to set to False when generating full dataset
         limited_feature_set=limited_feature_set,
-=======
-        min_set_for_debug=True,  # Remember to set to False when generating full dataset
-        limited_feature_set=False,
->>>>>>> 03e0b320
     ).get_feature_specs()
 
     if add_text_features:
