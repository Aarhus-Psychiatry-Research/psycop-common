--- conflicted
+++ resolved
@@ -163,13 +163,8 @@
     )
 
     main(
-<<<<<<< HEAD
         add_text_features=False,
         min_set_for_debug=False,
         feature_set_name="full_feature_set_without_text_new_cohort",
         generate_in_chunks=False,
-=======
-        feature_set_name="full_feature_set_with_sent_transformer_and_tfidf_all_sfis_ngram_range_12_max_df_095_min_df_2_max_features_750_embedding",
-        generate_in_chunks=True,
->>>>>>> 5b51c5a5
     )